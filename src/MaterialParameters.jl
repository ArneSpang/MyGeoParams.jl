"""
    This creates the overall material parameters structure
"""

module MaterialParameters
using Unitful: Energy
using Unitful
using Parameters, LaTeXStrings, BibTeX
using ..Units

import Base.show, Base.convert
using GeoParams:
    AbstractMaterialParam, AbstractMaterialParamsStruct, AbstractPhaseDiagramsStruct, AbstractComposite 


# Define an "empty" Material parameter structure
struct No_MaterialParam{_T} <: AbstractMaterialParam end
No_MaterialParam() = No_MaterialParam{Float64}()

export MaterialParams, SetMaterialParams, No_MaterialParam, MaterialParamsInfo

"""
    MaterialParamsInfo

Structure that holds information (Equation, Comment, BibTex_Reference) about a given material parameter, which
can be used to create parameter tables, documentation etc.

Usually used in combination with `param_info(the_parameter_of_interest)`

"""
@with_kw_noshow struct MaterialParamsInfo
<<<<<<< HEAD
    Equation::LaTeXString   =   L"" 
    Comment::String         =   ""
=======
    Equation::LaTeXString = L""
    Comment::String = ""
>>>>>>> f6134c0e
    BibTex_Reference::String = ""
end

# Link the modules with various definitions:
include("./PhaseDiagrams/PhaseDiagrams.jl")
#include("./CreepLaw/CreepLaw.jl")
#include("./Plasticity/Plasticity.jl")
#include("./Elasticity/Elasticity.jl")
include("./ConstitutiveRelationships.jl")
include("./Density/Density.jl")
include("./GravitationalAcceleration/GravitationalAcceleration.jl")
include("./Energy/HeatCapacity.jl")
include("./Energy/Conductivity.jl")
include("./Energy/LatentHeat.jl")
include("./Energy/RadioactiveHeat.jl")
include("./Energy/Shearheating.jl")
include("./SeismicVelocity/SeismicVelocity.jl")

using .Density: AbstractDensity
using .ConstitutiveRelationships: print_rheology_matrix


"""
    MaterialParams
    
Structure that holds all material parameters for a given phase

"""
@with_kw_noshow struct MaterialParams{
    N,
    Vdensity<:Tuple,
    Vgravity<:Tuple,
    Vcreep<:Tuple,
    Velastic<:Tuple,
    Vplastic<:Tuple,
    Vcomposite<:Tuple,
    Vcond<:Tuple,
    Vheatc<:Tuple,
    Vradioact<:Tuple,
    Vlatent<:Tuple,
    Vshearheat<:Tuple,
    Vmelting<:Tuple,
    Vseismvel<:Tuple,
} <: AbstractMaterialParamsStruct
    Name::NTuple{N,Char}               #       The name is encoded as a NTuple{Char} (to make it isbits and the whole MaterialParams isbits as well; required to use this on the GPU)
    Phase::Int64 = 1                   #       Number of the phase (optional)
    Nondimensional::Bool = false       #       Are all fields non-dimensionalized or not?
    Density::Vdensity = ()             #       Density equation of state
    Gravity::Vgravity = ()             #       Gravitational acceleration (set automatically)
    CreepLaws::Vcreep = ()             #       Creep laws
    Elasticity::Velastic = ()          #       Elastic parameters
    Plasticity::Vplastic = ()          #       Plasticity
    CompositeRheology::Vcomposite = () #       Composite (combined) rheologies 
    Conductivity::Vcond = ()           #       Parameters related to the energy equation 
    HeatCapacity::Vheatc = ()          #       Heat capacity 
    RadioactiveHeat::Vradioact = ()    #       Radioactive heating source terms in energy conservation equation
    LatentHeat::Vlatent = ()           #       Latent heating source terms in energy conservation equation
    ShearHeat::Vshearheat = ()         #       Shear heating source terms in energy conservation equation
    Melting::Vmelting = ()             #       Melting model
    SeismicVelocity::Vseismvel = ()    #       Seismic velocity
end

"""
    SetMaterialParams(; Name::String="", Phase::Int64=1,
                        Density             =   nothing, 
                        Gravity             =   nothing,
                        CreepLaws           =   nothing, 
                        Elasticity          =   nothing, 
                        Plasticity          =   nothing, 
                        CompositeRheology   =   nothing,
                        Conductivity        =   nothing, 
                        HeatCapacity        =   nothing, 
                        RadioactiveHeat     =   nothing,
                        LatentHeat          =   nothing,
                        ShearHeat           =   nothing,
                        Melting             =   nothing,
                        SeismicVelocity     =   nothing,
                        CharDim::GeoUnits   =   nothing)

Sets material parameters for a given phase. 

If `CharDim` is specified the input parameters are non-dimensionalized.  
Note that if `Density` is specified, we also set `Gravity` even if not explicitly listed
    
# Examples

Define two viscous creep laws & constant density:
```julia-repl
julia> Phase = SetMaterialParams(Name="Viscous Matrix",
                       Density   = ConstantDensity(),
                       CreepLaws = (PowerlawViscous(), LinearViscous(η=1e21Pa*s)))
Phase 1 : Viscous Matrix
        | [dimensional units]
        | 
        |-- Density           : Constant density: ρ=2900 kg m⁻³ 
        |-- Gravity           : Gravitational acceleration: g=9.81 m s⁻² 
        |-- CreepLaws         : Powerlaw viscosity: η0=1.0e18 Pa s, n=2.0, ε0=1.0e-15 s⁻¹  
        |                       Linear viscosity: η=1.0e21 Pa s
```

Define two viscous creep laws & P/T dependent density and nondimensionalize
```julia-repl
julia> CharUnits_GEO   =   GEO_units(viscosity=1e19, length=1000km);
julia> Phase = SetMaterialParams(Name="Viscous Matrix", Phase=33,
                              Density   = PT_Density(),
                              CreepLaws = (PowerlawViscous(n=3), LinearViscous(η=1e23Pa*s)),
                              CharDim   = CharUnits_GEO)
Phase 33: Viscous Matrix
        | [non-dimensional units]
        | 
        |-- Density           : P/T-dependent density: ρ0=2.9e-16, α=0.038194500000000006, β=0.01, T0=0.21454659702313156, P0=0.0 
        |-- Gravity           : Gravitational acceleration: g=9.810000000000002e18 
        |-- CreepLaws         : Powerlaw viscosity: η0=0.1, n=3, ε0=0.001  
        |                       Linear viscosity: η=10000.0 
```

You can also create an array that holds several parameters:
```julia-repl
julia> MatParam        =   Array{MaterialParams, 1}(undef, 2);
julia> Phase           =   1;
julia> MatParam[Phase] =   SetMaterialParams(Name="Upper Crust", Phase=Phase,
                            CreepLaws= (PowerlawViscous(), LinearViscous(η=1e23Pa*s)),
                            Density  = ConstantDensity(ρ=2900kg/m^3));
julia> Phase           =   2;
julia> MatParam[Phase] =   SetMaterialParams(Name="Lower Crust", Phase=Phase,
                            CreepLaws= (PowerlawViscous(n=5), LinearViscous(η=1e21Pa*s)),
                            Density  = PT_Density(ρ0=3000kg/m^3));
julia> MatParam
2-element Vector{MaterialParams}:
 Phase 1 : Upper Crust
    | [dimensional units]
    | 
    |-- Density           : Constant density: ρ=2900 kg m⁻³ 
    |-- Gravity           : Gravitational acceleration: g=9.81 m s⁻² 
    |-- CreepLaws         : Powerlaw viscosity: η0=1.0e18 Pa s, n=2.0, ε0=1.0e-15 s⁻¹  
    |                       Linear viscosity: η=1.0e23 Pa s 
                            
 Phase 2 : Lower Crust
    | [dimensional units]
    | 
    |-- Density           : P/T-dependent density: ρ0=3000 kg m⁻³, α=3.0e-5 K⁻¹, β=1.0e-9 Pa⁻¹, T0=0 °C, P0=0 MPa 
    |-- Gravity           : Gravitational acceleration: g=9.81 m s⁻² 
    |-- CreepLaws         : Powerlaw viscosity: η0=1.0e18 Pa s, n=5, ε0=1.0e-15 s⁻¹  
    |                       Linear viscosity: η=1.0e21 Pa s 
```


"""
<<<<<<< HEAD
function SetMaterialParams(; 
            Name::String        =   "", # this makes the struct !isbits(); as that sucks for portability we change that later to NTuple(Char)
            Phase               =   1,
            Density             =   nothing, 
            Gravity             =   nothing,
            CreepLaws           =   nothing, 
            Elasticity          =   nothing, 
            Plasticity          =   nothing, 
            Conductivity        =   nothing, 
            HeatCapacity        =   nothing, 
            RadioactiveHeat     =   nothing,
            LatentHeat          =   nothing,
            ShearHeat           =   nothing,
            Melting             =   nothing,
            SeismicVelocity     =   nothing,
            CharDim             =   nothing)

        # In case density is defined and gravity not, set gravity to default value
        if ~isnothing(Density) & isnothing(Gravity)
            Gravity = GravitationalAcceleration.ConstantGravity();
        end  

        # define struct for phase, while also specifying the maximum number of definitions for every field   
        phase = MaterialParams(NTuple{length(Name), Char}(collect.(Name)),  
                                     Phase, 
                                     false,
                                     ConvField(Density,             :Density,           maxAllowedFields=1),     
                                     ConvField(Gravity,             :Gravity,           maxAllowedFields=1),       
                                     ConvField(CreepLaws,           :Creeplaws),       
                                     ConvField(Elasticity,          :Elasticity,        maxAllowedFields=1), 
                                     ConvField(Plasticity,          :Plasticity),  
                                     ConvField(Conductivity,        :Conductivity,      maxAllowedFields=1),    
                                     ConvField(HeatCapacity,        :HeatCapacity,      maxAllowedFields=1), 
                                     ConvField(RadioactiveHeat,     :RadioactiveHeat,   maxAllowedFields=1), 
                                     ConvField(LatentHeat,          :LatentHeat,        maxAllowedFields=1), 
                                     ConvField(ShearHeat,           :ShearHeat,         maxAllowedFields=1), 
                                     ConvField(Melting,             :Melting,           maxAllowedFields=1),
                                     ConvField(SeismicVelocity,     :SeismicVelocity,   maxAllowedFields=1)
                                     ) 

        # [optionally] non-dimensionalize the struct
        if ~isnothing(CharDim) 
            if typeof(CharDim) <: GeoUnits
                phase = nondimensionalize(phase, CharDim)
            else
                error("CharDim should be of type GeoUnits")
            end
=======
function SetMaterialParams(;
    Name::String="",         # this makes the struct !isbits(); as that sucks for portability we change that later to NTuple(Char)
    Phase=1,
    Density=nothing,
    Gravity=nothing,
    CreepLaws=nothing,
    Elasticity=nothing,
    Plasticity=nothing,
    CompositeRheology=nothing,
    Conductivity=nothing,
    HeatCapacity=nothing,
    RadioactiveHeat=nothing,
    LatentHeat=nothing,
    ShearHeat=nothing,
    Melting=nothing,
    SeismicVelocity=nothing,
    CharDim=nothing,
)

    # In case density is defined and gravity not, set gravity to default value
    if ~isnothing(Density) & isnothing(Gravity)
        Gravity = GravitationalAcceleration.ConstantGravity()
    end
>>>>>>> f6134c0e

    # define struct for phase, while also specifying the maximum number of definitions for every field   
    phase = MaterialParams(
        NTuple{length(Name),Char}(collect.(Name)),
        Phase,
        false,
        ConvField(Density, :Density; maxAllowedFields=1),
        ConvField(Gravity, :Gravity; maxAllowedFields=1),
        ConvField(CreepLaws, :Creeplaws),
        ConvField(Elasticity, :Elasticity; maxAllowedFields=1),
        ConvField(Plasticity, :Plasticity),
        ConvField(CompositeRheology,  :CompositeRheology; maxAllowedFields=1),
        ConvField(Conductivity, :Conductivity; maxAllowedFields=1),
        ConvField(HeatCapacity, :HeatCapacity; maxAllowedFields=1),
        ConvField(RadioactiveHeat, :RadioactiveHeat; maxAllowedFields=1),
        ConvField(LatentHeat, :LatentHeat; maxAllowedFields=1),
        ConvField(ShearHeat, :ShearHeat; maxAllowedFields=1),
        ConvField(Melting, :Melting; maxAllowedFields=1),
        ConvField(SeismicVelocity, :SeismicVelocity; maxAllowedFields=1),
    )

    # [optionally] non-dimensionalize the struct
    if ~isnothing(CharDim)
        if typeof(CharDim) <: GeoUnits
            phase = nondimensionalize(phase, CharDim)
        else
            error("CharDim should be of type GeoUnits")
        end
    end

    return phase
end

# Helper function that converts a field to a Tuple, provided it is not nothing
# This also checks for the maximum allowed number of definitions 
# (some rheological phases may allow for an arbitrary combination per phase; others like density EoS not) 
function ConvField(field, fieldname::Symbol; maxAllowedFields=1e6)
    if ~isnothing(field)
        if typeof(field) <: AbstractMaterialParam
            field = (field,)       # transform to tuple
        end
        if typeof(field[1]) <: AbstractMaterialParam
            if length(field) > maxAllowedFields
                error("Maximum $(maxAllowedFields) field allowed for: $fieldname")
            end
        end
    else
        field = ()  # empty tuple
    end
    return field
end

# Helper that prints info about each of the material parameters
#  for this to look nice, you need to define a Base.show 
function Print_MaterialParam(io::IO, name::Symbol, Data)
    if length(Data) > 0
        if typeof(Data[1]) <: AbstractMaterialParam
            print(io, "        |-- $(rpad(name,18)):")
            for i in 1:length(Data)
                str = Data[i]
                if isa(str, AbstractComposite)
                    # The CompositeRheology object is formatted a bit different
                    str = print_composite(Data[i],32)   
                end

                if i == 1
                    print(io, " $str \n")
                else
                    print(io, "        |  $(rpad("     ",18))   $str \n")
                end

            end
        end
    end
end

# Specify how the printing of the MaterialParam structure is done
function Base.show(io::IO, phase::MaterialParams)
    println(io, "Phase $(rpad(phase.Phase,2)): $(String(collect(phase.Name)))")
    if phase.Nondimensional
        println(io, "        | [non-dimensional units]")
    else
        println(io, "        | [dimensional units]")
    end
    println(io, "        | ")

    for param in fieldnames(typeof(phase))
        Print_MaterialParam(io, param, getfield(phase, param))
    end
end

# Slightly nicer printout in case we have a tuple with material parameters 
function Base.show(io::IO, phase_tuple::NTuple{N,MaterialParams}) where {N}
    for i in 1:N
        Base.show(io, phase_tuple[i])
    end
    return nothing
end

# Automatically fill tuples with No_MaterialParam given a length n
function fill_tup(v::NTuple{N,Tuple{Vararg{AbstractMaterialParam}}}, n) where {N}
    return ntuple(
        i -> ntuple(j -> j <= length(v[i]) ? v[i][j] : No_MaterialParam(), Val(n)), Val(N)
    )
end

function print_composite(a, spaces=10)
    str = print_rheology_matrix(a)
    str = str.*"\n"
    for i=2:length(str)
        for j=1:spaces
            str[i] = " "*str[i] 
        end
    end
    str = join(str)

    return str
end

end<|MERGE_RESOLUTION|>--- conflicted
+++ resolved
@@ -29,13 +29,8 @@
 
 """
 @with_kw_noshow struct MaterialParamsInfo
-<<<<<<< HEAD
-    Equation::LaTeXString   =   L"" 
-    Comment::String         =   ""
-=======
     Equation::LaTeXString = L""
     Comment::String = ""
->>>>>>> f6134c0e
     BibTex_Reference::String = ""
 end
 
@@ -184,55 +179,6 @@
 
 
 """
-<<<<<<< HEAD
-function SetMaterialParams(; 
-            Name::String        =   "", # this makes the struct !isbits(); as that sucks for portability we change that later to NTuple(Char)
-            Phase               =   1,
-            Density             =   nothing, 
-            Gravity             =   nothing,
-            CreepLaws           =   nothing, 
-            Elasticity          =   nothing, 
-            Plasticity          =   nothing, 
-            Conductivity        =   nothing, 
-            HeatCapacity        =   nothing, 
-            RadioactiveHeat     =   nothing,
-            LatentHeat          =   nothing,
-            ShearHeat           =   nothing,
-            Melting             =   nothing,
-            SeismicVelocity     =   nothing,
-            CharDim             =   nothing)
-
-        # In case density is defined and gravity not, set gravity to default value
-        if ~isnothing(Density) & isnothing(Gravity)
-            Gravity = GravitationalAcceleration.ConstantGravity();
-        end  
-
-        # define struct for phase, while also specifying the maximum number of definitions for every field   
-        phase = MaterialParams(NTuple{length(Name), Char}(collect.(Name)),  
-                                     Phase, 
-                                     false,
-                                     ConvField(Density,             :Density,           maxAllowedFields=1),     
-                                     ConvField(Gravity,             :Gravity,           maxAllowedFields=1),       
-                                     ConvField(CreepLaws,           :Creeplaws),       
-                                     ConvField(Elasticity,          :Elasticity,        maxAllowedFields=1), 
-                                     ConvField(Plasticity,          :Plasticity),  
-                                     ConvField(Conductivity,        :Conductivity,      maxAllowedFields=1),    
-                                     ConvField(HeatCapacity,        :HeatCapacity,      maxAllowedFields=1), 
-                                     ConvField(RadioactiveHeat,     :RadioactiveHeat,   maxAllowedFields=1), 
-                                     ConvField(LatentHeat,          :LatentHeat,        maxAllowedFields=1), 
-                                     ConvField(ShearHeat,           :ShearHeat,         maxAllowedFields=1), 
-                                     ConvField(Melting,             :Melting,           maxAllowedFields=1),
-                                     ConvField(SeismicVelocity,     :SeismicVelocity,   maxAllowedFields=1)
-                                     ) 
-
-        # [optionally] non-dimensionalize the struct
-        if ~isnothing(CharDim) 
-            if typeof(CharDim) <: GeoUnits
-                phase = nondimensionalize(phase, CharDim)
-            else
-                error("CharDim should be of type GeoUnits")
-            end
-=======
 function SetMaterialParams(;
     Name::String="",         # this makes the struct !isbits(); as that sucks for portability we change that later to NTuple(Char)
     Phase=1,
@@ -256,7 +202,6 @@
     if ~isnothing(Density) & isnothing(Gravity)
         Gravity = GravitationalAcceleration.ConstantGravity()
     end
->>>>>>> f6134c0e
 
     # define struct for phase, while also specifying the maximum number of definitions for every field   
     phase = MaterialParams(
