--- conflicted
+++ resolved
@@ -192,535 +192,6 @@
 end
 
 """
-<<<<<<< HEAD
-SetDislocationCreep(name::String) = DislocationCreep_info[name][1]
-
-DislocationCreep_info = Dict([
-
-# Olivine rheology 
-("Dry Olivine | Hirth & Kohlstedt (2003)", 
-# after Hirth, G. & Kohlstedt (2003), D. Rheology of the upper mantle and the mantle wedge: A view from the experimentalists.
-# Inside the subduction Factory 83?105. Table 1, "dry dislocation" parameters
-    (DislocationCreep(
-        Name = "Dry Olivine | Hirth & Kohlstedt (2003)",
-        n = 3.5NoUnits,
-        A = 1.1e5MPa^(-3.5)/s, 
-        E = 530.0kJ/mol,
-        V = 15e-6m^3/mol,
-        Apparatus = AxialCompression,
-        r = 0.0NoUnits),
-    MaterialParamsInfo(Comment = "Still to be verified with the original publication (BK). Values checked, plots are not reproduced (DK).",
-        BibTex_Reference = "
-            @incollection{eiler_rheology_2003,
-            address = {Washington, D. C.},
-            title = {Rheology of the upper mantle and the mantle wedge: {A} view from the experimentalists},
-            volume = {138},
-            isbn = {978-0-87590-997-4},
-            shorttitle = {Rheology of the upper mantle and the mantle wedge},
-            url = {http://www.agu.org/books/gm/v138/138GM06/138GM06.shtml},
-            language = {en},
-            urldate = {2019-10-09},
-            booktitle = {Geophysical {Monograph} {Series}},
-            publisher = {American Geophysical Union},
-            author = {Hirth, Greg and Kohlstedt, David},
-            editor = {Eiler, John},
-            year = {2003},
-            doi = {10.1029/138GM06},
-            pages = {83--105},
-            }
-        ")
-    )
-)
-
-# Olivine rheology 
-("Wet Olivine | Hirth & Kohlstedt (2003)", 
-    # After Hirth, G. & Kohlstedt (2003), D. Rheology of the upper mantle and the mantle wedge: A view from the experimentalists.
-    #   Inside the subduction Factory 83?105. Table 1, "wet dislocation" parameters
-    #  Note that this assumes C_OH=1000
-    (DislocationCreep(
-        Name = "Wet Olivine | Hirth & Kohlstedt (2003)",
-        n = 3.5NoUnits,
-        A = 90MPa^(-3.5)/s, 
-        E = 480kJ/mol,
-        V = 11e-6m^3/mol,
-        r   = 1.2NoUnits,
-        Apparatus = AxialCompression),
-        MaterialParamsInfo(Comment = "Still to be verified with the original publication (BK). Values checked, plots are not reproduced (DK).",
-        BibTex_Reference = "
-            @incollection{HirthKohlstedt_OlivineRheology_2003,
-            address = {Washington, D. C.},
-            title = {Rheology of the upper mantle and the mantle wedge: {A} view from the experimentalists},
-            volume = {138},
-            isbn = {978-0-87590-997-4},
-            shorttitle = {Rheology of the upper mantle and the mantle wedge},
-            url = {http://www.agu.org/books/gm/v138/138GM06/138GM06.shtml},
-            language = {en},
-            urldate = {2019-10-09},
-            booktitle = {Geophysical {Monograph} {Series}},
-            publisher = {American Geophysical Union},
-            author = {Hirth, Greg and Kohlstedt, David},
-            editor = {Eiler, John},
-            year = {2003},
-            doi = {10.1029/138GM06},
-            pages = {83--105},
-            }
-        ")
-    )
-)
-
-# Quartz Diorite rheology
-("Quartz Diorite | Hansen & Carter (1982)", 
-    #  After Hansen (1982), 'Semibrittle creep of selected crustal rocks at 1000 MPa.' and, Hansen & Carter (1982),
-    #  'Flow properties of continental lithosphere.'
-    #  Hansen (1982), Fig. 53, page 184 in PDF viewer and table 18, page 224
-    #  Carter & Tsenn (1986), table 4, page 18 in PDF viewer
-    (DislocationCreep(
-        Name = "Quartz Diorite | Hansen & Carter (1982)",
-        n = 2.25NoUnits,
-        A = 3.5e-2MPa^(-2.25)/s, 
-        E = 212kJ/mol,
-        V = 0m^3/mol,
-        r   = 0NoUnits,
-        Apparatus =   AxialCompression),
-        MaterialParamsInfo(Comment = "Verified with the original publication Hansen(1982)(NM). Values checked, plots are not reproduced (NM).",
-        BibTex_Reference = "
-             @article{carter1982stress,
-             title={Stress magnitudes in natural rock salt},
-             author={Carter, Neville L and Hansen, Francis D and Senseny, Paul E},
-             journal={Journal of Geophysical Research: Solid Earth},
-             volume={87},
-             number={B11},
-             pages={9289--9300},
-             year={1982},
-             publisher={Wiley Online Library}
-             }
-        ")
-    )
-)
-                
-# Diabase rheology
-("Diabase | Caristan (1982)", 
-    #  After Caristan (1982), 'The transition from high temperature creep to fracture in Maryland diabase.'
-    #  and, Bremond (1999),
-    #  'Hydrothermalism and diapirism in the Archean: gravitational instability constraints'
-    #  Bremond (1999), page 5 in text
-    (DislocationCreep(
-        Name = "Diabase | Caristan (1982)",
-        n = 3.05NoUnits,
-        A = 6.0e-2MPa^(-3.05)/s, 
-        E = 276kJ/mol,
-        V = 0m^3/mol,
-        r   = 0NoUnits,
-        Apparatus =   AxialCompression),
-        MaterialParamsInfo(Comment = "Values checked (Bremond (1999)), plots are not reproduced (NM).",
-        BibTex_Reference = "
-             @article{caristan1982transition,
-             title={The transition from high temperature creep to fracture in Maryland diabase},
-             author={Caristan, Y},
-             journal={Journal of Geophysical Research: Solid Earth},
-             volume={87},
-             number={B8},
-             pages={6781--6790},
-             year={1982},
-             publisher={Wiley Online Library}
-             }
-        ")
-    )
-)
-
-# Tumut Pond Serpentinite rheology
-("Tumut Pond Serpentinite | Raleigh and Paterson (1965)", 
-    #  After Raleigh and Paterson (1965), 'Experimental deformation of serpentinite and its tectonic implications'
-    #  and, Bremond (1999),
-    #  'Hydrothermalism and diapirism in the Archean: gravitational instability constraints'
-    #  Bremond (1999), page 5 in text
-    (DislocationCreep(
-        Name = "Tumut Pond Serpentinite | Raleigh and Paterson (1965)",
-        n = 2.8NoUnits,
-        A = 6.3e-7MPa^(-2.8)/s, 
-        E = 66kJ/mol,
-        V = 0m^3/mol,
-        r   = 0NoUnits,
-        Apparatus =   AxialCompression),
-        MaterialParamsInfo(Comment = "Values checked (Bremond (1999)), plots are not reproduced (NM).",
-        BibTex_Reference = "
-             @article{raleigh1965experimental,
-             title={Experimental deformation of serpentinite and its tectonic implications},
-             author={Raleigh, CB and Paterson, MS},
-             journal={Journal of Geophysical Research},
-             volume={70},
-             number={16},
-             pages={3965--3985},
-             year={1965},
-             publisher={Wiley Online Library}
-             }
-        ")
-    )
-)
-
-# Maryland strong diabase rheology
-("Maryland strong diabse | Mackwell et al. (1998)", 
-    #  After Mackwell et al. (1998), 'High-temperatur deformation of dry diabase with application to tectonics on Venus'
-    #  Mackwell et al. (1998), page 980, equation in text
-    (DislocationCreep(
-        Name = "Maryland strong diabse | Mackwell et al. (1998)",
-        n = 4.7NoUnits,
-        A = 8MPa^(-4.7)/s, 
-        E = 485kJ/mol,
-        V = 0m^3/mol,
-        r = 0NoUnits,
-        Apparatus = AxialCompression),
-        MaterialParamsInfo(Comment = "Values checked (Mackwell et al. (1998))(NM), plots are not reproduced (NM).",
-        BibTex_Reference = "
-            @article{mackwell1998high,
-            title={High-temperature deformation of dry diabase with application to tectonics on Venus},
-            author={Mackwell, SJ and Zimmerman, ME and Kohlstedt, DL},
-            journal={Journal of Geophysical Research: Solid Earth},
-            volume={103},
-            number={B1},
-            pages={975--984},
-            year={1998},
-            publisher={Wiley Online Library}
-            }
-        ")
-    )
-)       
-
-# Mafic Granulite rheology
-("Mafic Granulite | Wilks and Carter (1990)", 
-    #  After Li, Gerya and Burg (2010), table 2
-    #  referring to Ranalli (1995), 'Rheology of the Earth' (Book), page 334, table 10.3
-    #  referring to Wilks and Carter (1990), 'Rheology of some continental lower crustal rocks', Fig. 6, Pikwitonei Granulite
-    (DislocationCreep(
-        Name = "Mafic Granulite | Wilks and Carter (1990)",
-        n = 4.2NoUnits,
-        A = 1.4e4MPa^(-4.2)/s, 
-        E = 445kJ/mol,
-        V = 0m^3/mol,
-        r = 0NoUnits,
-        Apparatus = AxialCompression),
-        MaterialParamsInfo(Comment = "Values checked (Wilks and Carter (1990))(NM), plots are not reproduced (NM).",
-        BibTex_Reference = "
-            @article{wilks1990rheology,
-            title={Rheology of some continental lower crustal rocks},
-            author={Wilks, Kenneth R and Carter, Neville L},
-            journal={Tectonophysics},
-            volume={182},
-            number={1-2},
-            pages={57--77},
-            year={1990},
-            publisher={Elsevier}
-            }
-        ")
-    )
-)
-
-# Wet Quartzite rheology
-("Wet Quartzite | Ueda et al. (2008)", 
-    #  Ueda et al. (2008), table 1
-    (DislocationCreep(
-        Name = "Wet Quartzite | Ueda et al. (2008)",
-        n = 2.3NoUnits,
-        A = 1*exp10(-3.5)MPa^(-2.3)/s, 
-        E = 154kJ/mol,
-        V = 0m^3/mol,
-        r = 0NoUnits,
-        Apparatus = AxialCompression),
-        MaterialParamsInfo(Comment = "Values checked (Ueda et al. (2008))(NM), plots are not reproduced (NM).",
-        BibTex_Reference = "
-            @article{ueda2008subduction,
-            title={Subduction initiation by thermal--chemical plumes: numerical studies},
-            author={Ueda, Kosuke and Gerya, Taras and Sobolev, Stephan V},
-            journal={Physics of the Earth and Planetary Interiors},
-            volume={171},
-            number={1-4},
-            pages={296--312},
-            year={2008},
-            publisher={Elsevier}
-            }
-        ")
-    )
-)
-
-# Granite rheology
-("Granite | Carter and Tsenn (1987)", 
-    #  Huismans et al. (2001), table 2
-    #  referring to Carter and Tsenn (1987), 'Flow properties of continental lithosphere', table 4, Westerly Granite (dry)
-    #  referring to Hansen and Carter (1983), 'Semibrittle Creep Of Dry And Wet Westerly Granite At 1000 MPa', not accessable
-    (DislocationCreep(
-        Name = "Granite | Carter and Tsenn (1987)",
-        n = 3.3NoUnits,
-        A = 1.0*exp10(-5.7)MPa^(-3.3)/s,
-        E = 186.5kJ/mol,
-        V = 0m^3/mol,
-        r = 0NoUnits,
-        Apparatus = AxialCompression),
-        MaterialParamsInfo(Comment = "Values checked (Carter and Tsenn (1987))(NM), plots are not reproduced (NM).",
-        BibTex_Reference = "
-            @article{carter1987flow,
-            title={Flow properties of continental lithosphere},
-            author={Carter, Neville L and Tsenn, Michael C},
-            journal={Tectonophysics},
-            volume={136},
-            number={1-2},
-            pages={27--63},
-            year={1987},
-            publisher={Elsevier}
-            }
-        ")
-    )
-)
-
-# Plagioclase An75 rheology
-("Plagioclase An75 | Ji and Zhao (1993)", 
-    #  Ranalli (1995), page 334, table 10.3
-    #  referring to Ji and Zhao (1993), 'Flow laws of multiphase rocks calculated from experimental data on the constituent phases', table 2 , plagioclase (Ab25An75)
-    #  referring to Shelton and Tullis (1981), 'Experimental flow laws for crustal rocks', not accessable
-   (DislocationCreep(
-        Name = "Plagioclase An75 | Ji and Zhao (1993)",
-        n = 3.2NoUnits,
-        A = 3.27e-4MPa^(-3.2)/s, 
-        E = 238kJ/mol,
-        V = 0m^3/mol,
-        r = 0NoUnits,
-        Apparatus = AxialCompression),
-        MaterialParamsInfo(Comment = "Values checked (Ji and Zhao (1993))(NM), plots are not reproduced (NM).",
-        BibTex_Reference = "
-            @article{ji1993flow,
-            title={Flow laws of multiphase rocks calculated from experimental data on the constituent phases},
-            author={Ji, Shaocheng and Zhao, Pinglao},
-            journal={Earth and Planetary Science Letters},
-            volume={117},
-            number={1-2},
-            pages={181--187},
-            year={1993},
-            publisher={Elsevier}
-            }
-        ")
-    )
-)
-
-# Dry Anorthite rheology
-("Dry Anorthite | Rybecki and Dresen (2000)", 
-    #  Rybecki and Dresen (2000), table 2 + table 3
-    (DislocationCreep(
-        Name = "Dry Anorthite | Rybecki and Dresen (2000)",
-        n = 3.0NoUnits,
-        A = 1.0*exp10(-12.7)MPa^(-3.0)/s, 
-        E = 648kJ/mol,
-        V = 0m^3/mol,
-        r = 0NoUnits,
-        Apparatus = AxialCompression),
-        MaterialParamsInfo(Comment = "Values checked (Rybecki and Dresen (2000))(NM), plots are not reproduced (NM).",
-        BibTex_Reference = "
-            @article{rybacki2000dislocation,
-            title={Dislocation and diffusion creep of synthetic anorthite aggregates},
-            author={Rybacki, Erik and Dresen, Georg},
-            journal={Journal of Geophysical Research: Solid Earth},
-            volume={105},
-            number={B11},
-            pages={26017--26036},
-            year={2000},
-            publisher={Wiley Online Library}
-            }
-        ")
-    )
-)
-
-# Wet Anorthite rheology
-("Wet Anorthite | Rybecki and Dresen (2000)", 
-    #  Rybecki and Dresen (2000), table 2 + table 3
-    (DislocationCreep(
-        Name = "Wet Anorthite | Rybecki and Dresen (2000)",
-        n = 3.0NoUnits,
-        A = 1.0*exp10(-2.6)MPa^(-3.0)/s, 
-        E = 356kJ/mol,
-        V = 0m^3/mol,
-        r = 0NoUnits,
-        Apparatus = AxialCompression),
-        MaterialParamsInfo(Comment = "Values checked (Rybecki and Dresen (2000))(NM), plots are not reproduced (NM).",
-        BibTex_Reference = "
-            @article{rybacki2000dislocation,
-            title={Dislocation and diffusion creep of synthetic anorthite aggregates},
-            author={Rybacki, Erik and Dresen, Georg},
-            journal={Journal of Geophysical Research: Solid Earth},
-            volume={105},
-            number={B11},
-            pages={26017--26036},
-            year={2000},
-            publisher={Wiley Online Library}
-            }
-        ")
-    )
-)
-
-# Wet Olivine rheology
-("Wet Olivine | Hirth and Kohlstedt (2003)", 
-    #  Hirth and Kohlstedt (2003), table 1, no constant C_OH
-    (DislocationCreep(
-        Name = "Wet Olivine | Hirth and Kohlstedt (2003)",
-        n = 3.5NoUnits,
-        A = 1600.0MPa^(-3.5)/s, 
-        E = 520kJ/mol,
-        V = 11.0e-6m^3/mol,
-        r = 1.2NoUnits,
-        Apparatus = AxialCompression),
-        MaterialParamsInfo(Comment = "Values checked (Hirth and Kohlstedt (2003))(NM), plots are not reproduced (NM).",
-        BibTex_Reference = "
-            @article{hirth2003rheology,
-            title={Rheology of the upper mantle and the mantle wedge: A view from the experimentalists},
-            author={Hirth, Greg and Kohlstedf, D},
-            journal={Geophysical monograph-american geophysical union},
-            volume={138},
-            pages={83--106},
-            year={2003},
-            publisher={AGU AMERICAN GEOPHYSICAL UNION}
-            }
-        ")
-    )
-)
-                
-# Wet Quarzite rheology
-("Wet Quarzite | Kirby (1983)", 
-    #  Li, Gerya and Burg (2010), table 2
-    #  Ranalli (1995), 'Rheology of the Earth' (Book)
-    #  referring to Kirby (1983), table 2, first quartzite (wet)
-    #  referring to Koch et al. (1981), unpublished manuscript...
-    (DislocationCreep(
-        Name = "Wet Quarzite | Kirby (1983)",
-        n = 2.3NoUnits,
-        A = 3.2e-4MPa^(-2.3)/s, 
-        E = 154kJ/mol,
-        V = 0m^3/mol,
-        r = 0NoUnits,
-        Apparatus = AxialCompression),
-        MaterialParamsInfo(Comment = "Values checked (Kirby (1983))(NM), plots are not reproduced (NM).",
-        BibTex_Reference = "
-            @article{kirby1983rheology,
-            title={Rheology of the lithosphere},
-            author={Kirby, Stephen H},
-            journal={Reviews of Geophysics},
-            volume={21},
-            number={6},
-            pages={1458--1487},
-            year={1983},
-            publisher={Wiley Online Library}
-            }
-        ")
-    )
-)
-
-# Wet Upper Mantle Olivine rheology
-("Wet Upper Mantle Olivine | Afonso and Ranalli (2004)", 
-    #  Schmalholz, Kaus, Burg (2009), table 1
-    #  referring to Afonso and Ranalli (2004), table 1, wet peridotite
-    #  referring to Chopra and Paterson papers, but values dont fit the Afonso and Ranalli (2004) ones
-    (DislocationCreep(
-        Name = "Wet Upper Mantle Olivine | Afonso and Ranalli (2004)",
-        n = 4.0NoUnits,
-        A = 2.0e3MPa^(-4.0)/s, 
-        E = 471kJ/mol,
-        V = 0.0m^3/mol,
-        r = 0.0NoUnits,
-        Apparatus = AxialCompression),
-        MaterialParamsInfo(Comment = "Values checked (Afonso and Ranalli (2004))(NM), plots are not reproduced (NM).",
-        BibTex_Reference = "
-            @article{afonso2004crustal,
-            title={Crustal and mantle strengths in continental lithosphere: is the jelly sandwich model obsolete?},
-            author={Afonso, Juan Carlos and Ranalli, Giorgio},
-            journal={Tectonophysics},
-            volume={394},
-            number={3-4},
-            pages={221--232},
-            year={2004},
-            publisher={Elsevier}
-            }
-        ")
-    )
-)
-
-# Granite rheology
-("Granite | Tirel et al. (2008)", 
-    #  Tirel et al. (2008), table 1
-    #  referring to Kirby and Kronenberg (1987), table 3
-    #  different values for n and A in Kirby and Kronenberg (1987) compared with Tirel et al. (2008)
-    (DislocationCreep(
-        Name = "Granite | Tirel et al. (2008)",
-        n = 3.2NoUnits,
-        A = 1.25e-9MPa^(-3.2)/s, 
-        E = 123kJ/mol,
-        V = 0.0m^3/mol,
-        r = 0.0NoUnits,
-        Apparatus = AxialCompression),
-        MaterialParamsInfo(Comment = "Values checked (Tirel et al. (2008))(NM), plots are not reproduced (NM).",
-        BibTex_Reference = "
-            @article{tirel2008dynamics,
-            title={Dynamics and structural development of metamorphic core complexes},
-            author={Tirel, C{\'e}line and Brun, Jean-Pierre and Burov, Evgueni},
-            journal={Journal of Geophysical Research: Solid Earth},
-            volume={113},
-            number={B4},
-            year={2008},
-            publisher={Wiley Online Library}
-            }
-        ")
-    )
-)
-
-# Rock salt rheology
-("Rock salt | Li & Urai (2016)", 
-    #  Li & Urai (2016), table 1
-    #  referes to Wawersik & Zeuch (1986), values can not be reproduced!
-    (DislocationCreep(
-        Name = "Rock salt | Li & Urai (2016)",
-        n = 5.0NoUnits,
-        A = 7.26e-6MPa^(-5.0)/s, 
-        E = 53.92kJ/mol,
-        V = 0.0m^3/mol,
-        r = 0.0NoUnits,
-        Apparatus = AxialCompression),
-        MaterialParamsInfo(Comment = "Values checked in (Li & Urai, (2016)) are different from given source (Wawersik & Zeuch, (1986))(NM), plots are not reproduced (NM).",
-        BibTex_Reference = "
-            @article{li2016rheology,
-            title={Rheology of rock salt for salt tectonics modeling},
-            author={Li, Shi-Yuan and Urai, Janos L},
-            journal={Petroleum science},
-            volume={13},
-            number={4},
-            pages={712--724},
-            year={2016},
-            publisher={Springer}
-            }
-        ")
-    )
-)
-
-# Avery Island rock salt rheology
-("Salado rock salt | Li & Urai (2016)", 
-    #  Li & Urai (2016), table 1
-    #  referes to Wawersik & Zeuch (1986), values can not be reproduced!
-    (DislocationCreep(
-        Name = "Rock salt | Li & Urai (2016)",
-        n = 5.0NoUnits,
-        A = 7.26e-6MPa^(-5.0)/s, 
-        E = 53.92kJ/mol,
-        V = 0.0m^3/mol,
-        r = 0.0NoUnits,
-        Apparatus = AxialCompression),
-        MaterialParamsInfo(Comment = "Values checked in (Li & Urai, (2016)) are different from given source (Wawersik & Zeuch, (1986))(NM), plots are not reproduced (NM).",
-        BibTex_Reference = "
-            @article{li2016rheology,
-            title={Rheology of rock salt for salt tectonics modeling},
-            author={Li, Shi-Yuan and Urai, Janos L},
-            journal={Petroleum science},
-            volume={13},
-            number={4},
-            pages={712--724},
-            year={2016},
-            publisher={Springer}
-            }
-        ")
-=======
     compute_τII(a::DislocationCreep, EpsII; P, T, f, args...)
 
 Computes the stress for a Dislocation creep law given a certain strain rate
@@ -799,7 +270,6 @@
     return print(
         io,
         "DislocationCreep: Name = $(String(collect(g.Name))), n=$(Value(g.n)), r=$(Value(g.r)), A=$(Value(g.A)), E=$(Value(g.E)), V=$(Value(g.V)), FT=$(g.FT), FE=$(g.FE), Apparatus=$(g.Apparatus)",
->>>>>>> bb1ecf32
     )
 end
 #-------------------------------------------------------------------------
