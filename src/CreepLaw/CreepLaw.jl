--- conflicted
+++ resolved
@@ -38,11 +38,8 @@
 
 Note that, if needed, this can be extended, w/out interfering with existing calculation  
 """
-<<<<<<< HEAD
+
 @with_kw struct CreepLawVariables{_T,U1,U2,U3,U4}     
-=======
-@with_kw struct CreepLawVariables     
->>>>>>> 02573c99
     P::GeoUnit{_T,U1}  =   100.0MPa   # pressure
     T::GeoUnit{_T,U2}  =   500.0C     # temperature
     d::GeoUnit{_T,U3}  =   1.0cm      # grainsize
@@ -69,13 +66,8 @@
 where ``\\eta_0`` is the reference viscosity [Pa*s] at reference strain rate ``\\dot{\\varepsilon}_0``[1/s], and ``n`` the power law exponent []. 
 """
 @with_kw_noshow struct LinearViscous{T,U} <: AbstractCreepLaw{T}    
-<<<<<<< HEAD
     η::GeoUnit{T,U}     =   1e20Pa*s                # viscosity
     η_val::T            =   1.0
-=======
-    η::GeoUnit{T,U}       =   1e20Pa*s                # viscosity
-    η_val::T              =   1.0
->>>>>>> 02573c99
 end
 LinearViscous(args...) = LinearViscous(convert(GeoUnit,args[1]), args[2])
 
