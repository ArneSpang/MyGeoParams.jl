--- conflicted
+++ resolved
@@ -172,8 +172,6 @@
 end
 #-------------------------------------------------------------------------
 
-<<<<<<< HEAD
-=======
 #=
 # add methods programatically 
 #for myType in (:LinearViscous, :DiffusionCreep, :DislocationCreep, :ConstantElasticity)
@@ -190,7 +188,6 @@
 end
 =#
 
->>>>>>> bb1ecf32
 # Help info for the calculation routines
 """
     compute_εII(TauII, s:<AbstractCreepLaw, p::CreepLawVariables)
