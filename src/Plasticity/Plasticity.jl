--- conflicted
+++ resolved
@@ -1,4 +1,3 @@
-<<<<<<< HEAD
 # If you want to add a new method here, feel free to do so. 
 # Remember to also export the function name in GeoParams.jl (in addition to here)
 abstract type AbstractPlasticity{T} <: AbstractConstitutiveLaw{T} end
@@ -70,9 +69,7 @@
     P::_T=zero(_T), τII::_T=zero(_T), Pf::_T=zero(_T), kwargs...
 ) where {_T,U,U1}
     @unpack_val sinϕ, cosϕ, ϕ, C = s
-
     F = τII - cosϕ * C - sinϕ * (P - Pf)   # with fluid pressure (set to zero by default)
-
     return F
 end
 
@@ -284,289 +281,3 @@
 lambda(args...) = compute_param(lambda, args...)
 plastic_strain_rate(args...) = compute_param(plastic_strain_rate, args...)
 plastic_strain(args...) = compute_param(plastic_strain, args...)
-
-=======
-# If you want to add a new method here, feel free to do so. 
-# Remember to also export the function name in GeoParams.jl (in addition to here)
-abstract type AbstractPlasticity{T} <: AbstractConstitutiveLaw{T} end
-abstract type AbstractPlasticPotential{Float64}  <: AbstractConstitutiveLaw{Float64} end
-
-export isvolumetric,
-    compute_yieldfunction,      # calculation routines
-    compute_yieldfunction!,
-    DruckerPrager,               # constant
-    AbstractPlasticity,
-    compute_plasticpotentialDerivative,
-    ∂Q∂τ,∂Q∂τII,
-    ∂Q∂P,
-    ∂F∂τII,
-    compute_εII
-
-
-# DruckerPrager  -------------------------------------------------------
-"""
-    DruckerPrager(ϕ=30, Ψ=0, C=10e6Pa)
-
-Sets parameters for Drucker-Prager plasticity, where the yield stress ``\\sigma_{y}`` is computed by
-```math  
-    \\sigma_{y} = (P-P_f)\\tan(ϕ) + C
-```
-with ``\\phi`` being the friction angle (in degrees), ``C`` cohesion, ``P`` dynamic pressure and ``P_f`` the fluid pressure (both positive under compression).  
-
-*Yielding* occurs when the second invariant of the deviatoric stress tensor, ``\\tau_{II}=(0.5\\tau_{ij}\\tau_{ij})^{0.5}`` touches the yield stress. 
-This can be computed with the yield function ``F`` and the plastic flow potential ``Q``, which are respectively given by 
-```math  
-    F = \\tau_{II} - \\cos(ϕ)C - \\sin(ϕ)(P-P_f)
-```
-```math  
-    Q = \\tau_{II} - \\sin(Ψ)(P-P_f) 
-```
-Here, Ψ is the dilation angle, which must be zero for incompressible setups.
-
-Plasticity is activated when ``F(\\tau_{II}^{trial})`` (the yield function computed with a trial stress) is >0. In that case, plastic strainrate ``\\dot{\\varepsilon}^{pl}_{ij}`` is computed by:
-```math  
-    \\dot{\\varepsilon}^{pl}_{ij} =\\dot{\\lambda} {\\partial Q \\over \\partial \\sigma_{ij}}
-```
-where ``\\dot{\\lambda}`` is a (scalar) that is nonzero and chosen such that the resulting stress gives ``F(\\tau_{II}^{final})=0``, and ``\\sigma_{ij}=-P + \\tau_{ij}`` denotes the total stress tensor.   
-        
-"""
-@with_kw_noshow struct DruckerPrager{T, U, U1} <: AbstractPlasticity{T}
-    ϕ::GeoUnit{T,U} = 30NoUnits # Friction angle
-    Ψ::GeoUnit{T,U} = 0NoUnits # Dilation angle
-    sinϕ::GeoUnit{T,U} = sind(ϕ)NoUnits # Friction angle
-    cosϕ::GeoUnit{T,U} = cosd(ϕ)NoUnits # Friction angle
-    sinΨ::GeoUnit{T,U} = sind(Ψ)NoUnits # Dilation angle
-    cosΨ::GeoUnit{T,U} = cosd(Ψ)NoUnits # Dilation angle
-    C::GeoUnit{T,U1} = 10e6Pa # Cohesion
-end
-DruckerPrager(args...) = DruckerPrager(convert.(GeoUnit, args)...)
-
-function isvolumetric(s::DruckerPrager)
-    @unpack_val Ψ = s
-    return Ψ == 0 ? false : true
-end
-
-function param_info(s::DruckerPrager) # info about the struct
-    return MaterialParamsInfo(;
-        Equation=L"F = \\tau_{II} - \\cos(ϕ)C - \\sin(ϕ)(P-P_f); Q=\\tau_{II} - \\sin(Ψ)(P-P_f)",
-    )
-end
-
-# Calculation routines
-function (s::DruckerPrager{_T,U,U1})(;
-    P::_T=zero(_T), τII::_T=zero(_T), Pf::_T=zero(_T), kwargs...
-) where {_T,U,U1}
-    @unpack_val sinϕ, cosϕ, ϕ, C = s
-    F = τII - cosϕ * C - sinϕ * (P - Pf)   # with fluid pressure (set to zero by default)
-    return F
-end
-
-"""
-    compute_yieldfunction(s::DruckerPrager; P, τII, Pf, kwargs...) 
-
-Computes the plastic yield function `F` for a given second invariant of the deviatoric stress tensor `τII`,  `P` pressure, and `Pf` fluid pressure.
-"""
-function compute_yieldfunction(
-    s::DruckerPrager{_T}; P::_T=zero(_T), τII::_T=zero(_T), Pf::_T=zero(_T)
-) where {_T}
-    return s(; P=P, τII=τII, Pf=Pf)
-end
-
-"""
-    compute_yieldfunction!(F::AbstractArray{_T,N}, s::DruckerPrager{_T}; P::AbstractArray{_T,N}, τII::AbstractArray{_T,N}, Pf=zero(P)::AbstractArray{_T,N}, kwargs...) 
-
-Computes the plastic yield function `F` for Drucker-Prager plasticity in an in-place manner.
-Required input arrays are pressure `P` and the second invariant of the deviatoric stress tensor `τII` at every point. 
-You can optionally provide an array with fluid pressure `Pf` as well. 
-"""
-function compute_yieldfunction!(
-    F::AbstractArray{_T,N},
-    s::DruckerPrager{_T};
-    P::AbstractArray{_T,N},
-    τII::AbstractArray{_T,N},
-    Pf=zero(P)::AbstractArray{_T,N},
-    kwargs...,
-) where {N,_T}
-    @inbounds for i in eachindex(P)
-        F[i] = compute_yieldfunction(s; P=P[i], τII=τII[i], Pf=Pf[i])
-    end
-
-    return nothing
-end
-
-# Plastic Potential 
-
-# Derivatives w.r.t pressure
-
-∂Q∂P(p::DruckerPrager; kwargs...) = -p.sinΨ
-∂Q∂P(p::DruckerPrager, args) = ∂Q∂P(p; args...)
-
-∂F∂τII(p::DruckerPrager, τII::T) where T  = 1.0
-
-
-# Derivatives w.r.t stress tensor
-
-# Hard-coded partial derivatives of the plastic potential Q
-for t in (:NTuple,:SVector)
-    @eval begin
-        ## 3D derivatives 
-        ∂Q∂τxx(p::DruckerPrager, τij::$(t){6, T}) where T = 0.5 * τij[1] / second_invariant(τij)
-        ∂Q∂τyy(p::DruckerPrager, τij::$(t){6, T}) where T = 0.5 * τij[2] / second_invariant(τij)
-        ∂Q∂τzz(p::DruckerPrager, τij::$(t){6, T}) where T = 0.5 * τij[3] / second_invariant(τij)
-        ∂Q∂τyz(p::DruckerPrager, τij::$(t){6, T}) where T = τij[4] / second_invariant(τij)
-        ∂Q∂τxz(p::DruckerPrager, τij::$(t){6, T}) where T = τij[5] / second_invariant(τij)
-        ∂Q∂τxy(p::DruckerPrager, τij::$(t){6, T}) where T = τij[6] / second_invariant(τij) 
-        ## 2D derivatives 
-        ∂Q∂τxx(p::DruckerPrager, τij::$(t){3, T}) where T = 0.5 * τij[1] / second_invariant(τij)
-        ∂Q∂τyy(p::DruckerPrager, τij::$(t){3, T}) where T = 0.5 * τij[2] / second_invariant(τij)
-        ∂Q∂τxy(p::DruckerPrager, τij::$(t){3, T}) where T = τij[3] / second_invariant(τij) 
-    end
-end
-
-∂Q∂τII(p::DruckerPrager, τII::T) where T = 0.5
-
-"""
-    compute_εII(p::DruckerPrager{_T,U,U1}, λdot::_T, τII::_T,  P) 
-
-This computes plastic strain rate invariant for a given ``λdot``
-"""
-function compute_εII(p::DruckerPrager{_T,U,U1}, λdot::_T, τII::_T, kwargs...) where {_T, U, U1}
-    F = compute_yieldfunction(p, kwargs)
-    @show F, kwargs
-    if F>0
-        ε_pl = λdot*∂Q∂τII(p, τII)
-
-    else
-        ε_pl = 0.0
-    end 
-
-    return ε_pl
-end
-
-# Print info 
-function show(io::IO, g::DruckerPrager)
-    return print(
-        io,
-        "Drucker-Prager plasticity with: C = $(UnitValue(g.C)), ϕ = $(UnitValue(g.ϕ))ᵒ, Ψ = $(UnitValue(g.Ψ))ᵒ",
-    )
-end
-#-------------------------------------------------------------------------
-
-
-# Thin convenience wrappers
-# 3D
-function ∂Q∂τ(p::AbstractPlasticity{T}, τij::SVector{6,T}; kwargs...) where {T}
-    @SVector [∂Q∂τxx(p, τij), ∂Q∂τyy(p, τij), ∂Q∂τzz(p, τij), ∂Q∂τyz(p, τij), ∂Q∂τxz(p, τij), ∂Q∂τxy(p, τij)]
-end
-
-function ∂Q∂τ(p::AbstractPlasticity{T}, τij::NTuple{6,T}; kwargs...) where {T}
-    return ∂Q∂τxx(p, τij), ∂Q∂τyy(p, τij), ∂Q∂τzz(p, τij), ∂Q∂τyz(p, τij), ∂Q∂τxz(p, τij), ∂Q∂τxy(p, τij)
-end
-
-# 2D
-function ∂Q∂τ(p::AbstractPlasticity{T}, τij::SVector{3,T}; kwargs...) where {T}
-    @SVector [∂Q∂τxx(p, τij), ∂Q∂τyy(p, τij), ∂Q∂τxy(p, τij)]
-end
-
-function ∂Q∂τ(p::AbstractPlasticity{T}, τij::NTuple{3,T}; kwargs...) where {T}
-    return ∂Q∂τxx(p, τij), ∂Q∂τyy(p, τij), ∂Q∂τxy(p, τij)
-end
-
-# Compute partial derivatives of a generic user-defined Q using AD
-∂Q∂τ(Q::F, args::SVector{N, T}; kwargs...) where {N, T, F<:Function} = ForwardDiff.gradient(Q, args)
-∂Q∂τ(Q::F, args::Vector{T}; kwargs...) where {T, F<:Function} = ForwardDiff.gradient(Q, args)
-function ∂Q∂τ(Q::F, args::NTuple{N,T}; kwargs...) where {N,T, F<:Function}
-    tmp = ∂Q∂τ(Q, SVector{N}(args...))
-    return ntuple(i -> tmp[i], Val(N))
-end
-
-# Wrapper for arbitrary args in the form of a NamedTuple
-function ∂Q∂τ(p::DruckerPrager{T}, args::NamedTuple{N,T}; kwargs...) where {N,T} 
-     ∂Q∂τ(Q, args.τij, kwargs...)
-end
-#-------------------------------------------------------------------------
-
-#-------------------------------------------------------------------------
-
-# Plastic finite strain and strain rate
-
-"""
-    plastic_strain(εvp::T, p::AbstractPlasticity{T}, τij, λ̇::T, dt::T)
-    
-    Integrate the finite plastic strain. Equations from Duretz et al. 2019 G3
-"""
-function plastic_strain(εvp::T, p::AbstractPlasticity{T}, τij, λ̇::T, dt::T) where T
-    εvp += plastic_strain(p, τij, λ̇) * dt  
-end
-
-@inline function plastic_strain(p::AbstractPlasticity{T}, τij::T, λ̇::T) where T
-    εvp_ij = plastic_strain_rate(p, τij, λ̇)
-    εvp = √((2.0/3.0) * dot(εvp_ij, εvp_ij))
-    return εvp
-end
-
-@inline plastic_strain_rate(p::AbstractPlasticity{T}, τij::T, λ̇::T) where T = ∂Q∂τ(p, τij) .* λ̇ 
-#-------------------------------------------------------------------------
-
-#-------------------------------------------------------------------------
-
-# Plastic multiplier
-
-"""
-    lambda(F::T, p::DruckerPrager, ηve::T, ηvp::T; K=zero(T), dt=zero(T), h=zero(T), τij=(one(T), one(T), one(T)))
-    
-    Compute the plastic multiplier λ for a Drucker-Prager yield surface. `F` is the trial yield surface, 
-    `ηve` is the visco-elastic effective viscosity (i.e. `(1/G/dt + 1/η)⁻¹`), `ηvp` is a regularization term,
-    `K` is the elastic bulk modulus, h is the harderning, and `τij`` is the stress tensor in Voigt notation.
-    Equations from Duretz et al. 2019 G3
-"""
-@inline function lambda(F::T, p::DruckerPrager, ηve::T, ηvp::T; K=zero(T), dt=zero(T), h=zero(T), τij=(one(T), one(T), one(T))) where T
-    F * inv(ηve + ηvp + K * dt * p.sinΨ * p.sinϕ + h * p.cosϕ * plastic_strain(p, τij, zero(T)))
-end
-#-------------------------------------------------------------------------
-
-# Computational routines needed for computations with the MaterialParams structure 
-function compute_yieldfunction(s::AbstractMaterialParamsStruct, args)
-    if isempty(s.Plasticity)
-        return isempty(args) ? 0.0 : zero(typeof(args).types[1])  # return zero if not specified
-    else
-        return s.Plasticity[1](args)
-    end
-end
-
-# add methods programmatically
-for myType in (:DruckerPrager,)
-    @eval begin
-        (p::$(myType))(args) = p(; args...)
-        ∂Q∂τ(p::$(myType), args, kwargs) = ∂Q∂τ(p, args; kwargs...)
-        compute_yieldfunction(p::$(myType), args) = p(args)
-        compute_εII(p::$(myType), args) = compute_εII(p,args...)
-        
-        function compute_yieldfunction!(
-            H::AbstractArray{_T,N}, p::$(myType){_T}, args
-        ) where {_T,N}
-            return compute_yieldfunction!(H, p; args...)
-        end
-    end
-end
-
-compute_yieldfunction(args...) = compute_param(compute_yieldfunction, args...)
-compute_yieldfunction!(args...) = compute_param!(compute_yieldfunction, args...)
-compute_plasticpotentialDerivative(args...) = compute_param(∂Q∂τ, args...)
-∂Q∂τ(p::AbstractMaterialParamsStruct, args) = compute_plasticpotentialDerivative(p, args)
-∂Q∂τ(args...) = compute_param(∂Q∂τ, args...)
-
-function compute_plasticpotentialDerivative(p::AbstractMaterialParamsStruct, args)
-    return ∂Q∂τ(p.Plasticity[1], args)
-end
-
-∂Q∂P(args...) = compute_param(∂Q∂P, args...)
-
-function ∂Q∂P(p::AbstractMaterialParamsStruct, args)
-    return ∂Q∂P(p.Plasticity[1], args)
-end
-
-lambda(args...) = compute_param(lambda, args...)
-plastic_strain_rate(args...) = compute_param(plastic_strain_rate, args...)
-plastic_strain(args...) = compute_param(plastic_strain, args...)
->>>>>>> 83084f93
