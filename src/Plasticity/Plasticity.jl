--- conflicted
+++ resolved
@@ -3,16 +3,6 @@
 abstract type AbstractPlasticity{T} <: AbstractConstitutiveLaw{T} end
 abstract type AbstractPlasticPotential{Float64}  <: AbstractConstitutiveLaw{Float64} end
 
-<<<<<<< HEAD
-export isvolumetric,
-    compute_yieldfunction,      # calculation routines
-    compute_yieldfunction!,
-    AbstractPlasticity,
-    ∂Q∂τ,∂Q∂τII,∂Q∂P,
-    ∂F∂τII,∂F∂P,∂F∂λ,
-    compute_plasticpotentialDerivative,
-    compute_εII
-=======
 export AbstractPlasticity,
         isvolumetric,
         compute_yieldfunction,      # calculation routines
@@ -21,15 +11,11 @@
         ∂Q∂τ,∂Q∂τII,∂Q∂P,
         ∂F∂τII,∂F∂P,∂F∂λ,
         compute_εII
->>>>>>> fc6a4a0c
 
 include("DruckerPrager.jl")
 
-<<<<<<< HEAD
-=======
 include("DruckerPrager.jl")    # DP plasticity
 include("DruckerPrager_regularised.jl")    # regularized DP plasticity
->>>>>>> fc6a4a0c
 
 
 # Thin convenience wrappers
