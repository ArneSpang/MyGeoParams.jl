# If you want to add a new method here, feel free to do so. 
# Remember to also export the function name in GeoParams.jl (in addition to here)
abstract type AbstractPlasticity{T} <: AbstractConstitutiveLaw{T} end

<<<<<<< HEAD
export  compute_yieldfunction,      # calculation routines
        compute_yieldfunction!,
        DruckerPrager               # constant
        
=======
export compute_yieldfunction,      # calculation routines
    compute_yieldfunction!,
    param_info,
    DruckerPrager               # constant

include("../Computations.jl")
include("../Utils.jl")

>>>>>>> 516193b1
# DruckerPrager  -------------------------------------------------------
"""
    DruckerPrager(ϕ=30, Ψ=0, C=10e6Pa)

Sets parameters for Drucker-Prager plasticity, where the yield stress ``\\sigma_{y}`` is computed by
```math  
    \\sigma_{y} = (P-P_f)\\tan(ϕ) + C
```
with ``\\phi`` being the friction angle (in degrees), ``C`` cohesion, ``P`` dynamic pressure and ``P_f`` the fluid pressure (both positive under compression).  

*Yielding* occurs when the second invariant of the deviatoric stress tensor, ``\\tau_{II}=(0.5\\tau_{ij}\\tau_{ij})^{0.5}`` touches the yield stress. 
This can be computed with the yield function ``F`` and the plastic flow potential ``Q``, which are respectively given by 
```math  
    F = \\tau_{II} - \\cos(ϕ)C - \\sin(ϕ)(P-P_f)
```
```math  
    Q = \\tau_{II} - \\sin(Ψ)(P-P_f) 
```
Here, Ψ is the dilation angle, which must be zero for incompressible setups.

Plasticity is activated when ``F(\\tau_{II}^{trial})`` (the yield function computed with a trial stress) is >0. In that case, plastic strainrate ``\\dot{\\varepsilon}^{pl}_{ij}`` is computed by:
```math  
    \\dot{\\varepsilon}^{pl}_{ij} =\\dot{\\lambda} {\\partial Q \\over \\partial \\sigma_{ij}}
```
where ``\\dot{\\lambda}`` is a (scalar) that is nonzero and chosen such that the resuling stress gives ``F(\\tau_{II}^{final})=0``, and ``\\sigma_{ij}=-P + \\tau_{ij}`` denotes the total stress tensor.   
        
"""
@with_kw_noshow struct DruckerPrager{T,U,U1} <: AbstractPlasticity{T}
    ϕ::GeoUnit{T,U} = 30NoUnits # Friction angle
    Ψ::GeoUnit{T,U} = 0NoUnits # Dilation angle
    C::GeoUnit{T,U1} = 10e6Pa # Cohesion
end
DruckerPrager(args...) = DruckerPrager(convert.(GeoUnit, args)...)

function param_info(s::DruckerPrager) # info about the struct
    return MaterialParamsInfo(;
        Equation=L"F = \\tau_{II} - \\cos(ϕ)C - \\sin(ϕ)(P-P_f); Q=\\tau_{II} - \\sin(Ψ)(P-P_f)",
    )
end

# Calculation routines
function (s::DruckerPrager{_T,U,U1})(;
    P::_T=zero(_T), τII::_T=zero(_T), Pf::_T=zero(_T), kwargs...
) where {_T,U,U1}
    @unpack_val ϕ, C = s
    sinϕ, cosϕ = sincosd(ϕ)

    F = τII - cosϕ * C - sinϕ * (P - Pf)   # with fluid pressure (set to zero by default)

    return F
end

"""
    compute_yieldfunction(s::DruckerPrager; P, τII_old, Pf, kwargs...) 

Computes the plastic yield function `F` for a given second invariant of the deviatoric stress tensor `τII`,  `P` the pressure, and `Pf` fluid pressure.
"""
function compute_yieldfunction(
    s::DruckerPrager{_T}; P::_T=zero(_T), τII::_T=zero(_T), Pf::_T=zero(_T)
) where {_T}
    return s(; P=P, τII=τII, Pf=Pf)
end

"""
    compute_yieldfunction!(F::AbstractArray{_T,N}, s::DruckerPrager{_T}; P::AbstractArray{_T,N}, τII::AbstractArray{_T,N}, Pf=zero(P)::AbstractArray{_T,N}, kwargs...) 

Computes the plastic yield function `F` for Drucker-Prager plasticity in an in-place manner.
Required input arrays are pressure `P` and the second invariant of the deviatoric stress tensor `τII` at every point. 
You can optionally provide an array with fluid pressure `Pf` as well. 
"""
function compute_yieldfunction!(
    F::AbstractArray{_T,N},
    s::DruckerPrager{_T};
    P::AbstractArray{_T,N},
    τII::AbstractArray{_T,N},
    Pf=zero(P)::AbstractArray{_T,N},
    kwargs...,
) where {N,_T}
    @inbounds for i in eachindex(P)
        F[i] = compute_yieldfunction(s; P=P[i], τII=τII[i], Pf=Pf[i])
    end

    return nothing
end

# Print info 
function show(io::IO, g::DruckerPrager)
    return print(
        io,
        "Drucker-Prager plasticity with: C = $(UnitValue(g.C)), ϕ = $(UnitValue(g.ϕ))ᵒ, Ψ = $(UnitValue(g.Ψ))ᵒ",
    )
end
#-------------------------------------------------------------------------

# Computational routines needed for computations with the MaterialParams structure 
function compute_yieldfunction(s::AbstractMaterialParamsStruct, args)
    if isempty(s.Plasticity)
        return isempty(args) ? 0.0 : zero(typeof(args).types[1])  # return zero if not specified
    else
        return s.Plasticity[1](args)
    end
end

# add methods programmatically
for myType in (:DruckerPrager,)
    @eval begin
        (s::$(myType))(args) = s(; args...)
        compute_yieldfunction(s::$(myType), args) = s(args)
        function compute_yieldfunction!(
            H::AbstractArray{_T,N}, s::$(myType){_T}, args
        ) where {_T,N}
            return compute_yieldfunction!(H, s; args...)
        end
    end
end

<<<<<<< HEAD
compute_yieldfunction(args...)  = compute_param(compute_yieldfunction, args...)
compute_yieldfunction!(args...) = compute_param!(compute_yieldfunction, args...)
=======
compute_yieldfunction(args...) = compute_param(compute_yieldfunction, args...)
compute_yieldfunction!(args...) = compute_param!(compute_yieldfunction, args...)

end
>>>>>>> 516193b1
<|MERGE_RESOLUTION|>--- conflicted
+++ resolved
@@ -2,21 +2,10 @@
 # Remember to also export the function name in GeoParams.jl (in addition to here)
 abstract type AbstractPlasticity{T} <: AbstractConstitutiveLaw{T} end
 
-<<<<<<< HEAD
 export  compute_yieldfunction,      # calculation routines
         compute_yieldfunction!,
         DruckerPrager               # constant
         
-=======
-export compute_yieldfunction,      # calculation routines
-    compute_yieldfunction!,
-    param_info,
-    DruckerPrager               # constant
-
-include("../Computations.jl")
-include("../Utils.jl")
-
->>>>>>> 516193b1
 # DruckerPrager  -------------------------------------------------------
 """
     DruckerPrager(ϕ=30, Ψ=0, C=10e6Pa)
@@ -133,12 +122,5 @@
     end
 end
 
-<<<<<<< HEAD
-compute_yieldfunction(args...)  = compute_param(compute_yieldfunction, args...)
-compute_yieldfunction!(args...) = compute_param!(compute_yieldfunction, args...)
-=======
 compute_yieldfunction(args...) = compute_param(compute_yieldfunction, args...)
-compute_yieldfunction!(args...) = compute_param!(compute_yieldfunction, args...)
-
-end
->>>>>>> 516193b1
+compute_yieldfunction!(args...) = compute_param!(compute_yieldfunction, args...)