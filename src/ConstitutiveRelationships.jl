<<<<<<< HEAD
module ConstitutiveRelationships

# This implements constitutitive relationships (typically between stress & strainrate)
#

using Base: Float64
using Parameters, LaTeXStrings, Unitful
using ..Units
using GeoParams: AbstractMaterialParam, AbstractConstitutiveLaw, AbstractComposite
import GeoParams: param_info, fastpow
import GeoParams: second_invariant, second_invariant_staggered
using BibTeX
using ..MaterialParameters: MaterialParamsInfo
import Base.show
using ForwardDiff
using StaticArrays

const AxialCompression, SimpleShear, Invariant = 1, 2, 3

#abstract type AbstractConstitutiveLaw{T} <: AbstractMaterialParam end
#abstract type AbstractComposite <: AbstractMaterialParam end

precision(v::AbstractConstitutiveLaw{T}) where T = T



include("Computations.jl")

include("CreepLaw/CreepLaw.jl")              # viscous Creeplaws
include("Elasticity/Elasticity.jl")          # elasticity
include("Plasticity/Plasticity.jl")          # plasticity
#include("CreepLaw/Viscosity.jl")             # composite creeplaws
include("CompositeRheologies.jl")            # composite constitutive relationships

export param_info,
    dεII_dτII,
    dτII_dεII,
    dεII_dτII_AD,
    dτII_dεII_AD,
    compute_εII!,
    compute_εII,
    compute_εII_AD,
    compute_τII!,
    compute_τII,
    compute_τII_AD,
    computeViscosity_τII,
    computeViscosity_τII!,
    computeViscosity_εII,
    computeViscosity_εII!,
    local_iterations_εII,
    local_iterations_εII_AD,
    local_iterations_τII,
    local_iterations_τII_AD,
    computeViscosity,
    strain_rate_circuit,
    stress_circuit,
    InverseCreepLaw,
    KelvinVoigt,
    Parallel,
    CompositeRheology,
    AbstractComposite,
    AbstractConstitutiveLaw
    AxialCompression, SimpleShear, Invariant 

# add methods programatically 
for myType in (:LinearViscous, :DiffusionCreep, :DislocationCreep, :ConstantElasticity, :DruckerPrager, :ArrheniusType)
    @eval begin
        compute_εII(a::$(myType), TauII, args) = compute_εII(a, TauII; args...)
        compute_εvol(a::$(myType), P, args) = compute_εvol(a, P; args...)
        
        function compute_εII!(
            ε::AbstractArray{_T,N}, s::$(myType){_T}, TauII::AbstractArray{_T,N}, args
        ) where {_T,N}
            return compute_εII!(ε, s, TauII; args...)
        end

        function compute_εvol!(
            ε::AbstractArray{_T,N}, s::$(myType){_T}, P::AbstractArray{_T,N}, args
        ) where {_T,N}
            return compute_εvol!(ε, s, P; args...)
        end

        compute_τII(a::$(myType), EpsII, args) = compute_τII(a, EpsII; args...)
        compute_p(a::$(myType), EpsVol, args) = compute_p(a, EpsVol; args...)
        function compute_τII!(
            τ::AbstractArray{_T,N}, s::$(myType){_T}, EpsII::AbstractArray{_T,N}, args
        ) where {_T,N}
            return compute_τII!(τ, s, EpsII; args...)
        end
        function compute_p!(
            p::AbstractArray{_T,N}, s::$(myType){_T}, EpsVol::AbstractArray{_T,N}, args
        ) where {_T,N}
            return compute_p!(p, s, EpsVol; args...)
        end

        # Expand derivatives
        dτII_dεII(a::$(myType), EpsII, args) = dτII_dεII(a, EpsII; args...)
        dεII_dτII(a::$(myType), TauII, args) = dεII_dτII(a, TauII; args...)
        dp_dεvol(a::$(myType), EpsVol, args) = dp_dεvol(a, EpsVol; args...)
        dεvol_dp(a::$(myType), P, args) = dεvol_dp(a, P; args...)
        
    
    end
end

end
=======
module ConstitutiveRelationships

# This implements constitutitive relationships (typically between stress & strainrate)
#

using Base: Float64
using Parameters, LaTeXStrings, Unitful
using ..Units
using GeoParams: AbstractMaterialParam, AbstractConstitutiveLaw, AbstractComposite
import GeoParams: param_info, fastpow
import GeoParams: second_invariant, second_invariant_staggered
using BibTeX
using ..MaterialParameters: MaterialParamsInfo
import Base.show
using ForwardDiff
using StaticArrays
using Static

const AxialCompression, SimpleShear, Invariant = 1, 2, 3

#abstract type AbstractConstitutiveLaw{T} <: AbstractMaterialParam end
#abstract type AbstractComposite <: AbstractMaterialParam end

precision(v::AbstractConstitutiveLaw{T}) where T = T



include("Computations.jl")

include("CreepLaw/CreepLaw.jl")              # viscous Creeplaws
include("Elasticity/Elasticity.jl")          # elasticity
include("Plasticity/Plasticity.jl")          # plasticity
#include("CreepLaw/Viscosity.jl")             # composite creeplaws
include("CompositeRheologies.jl")            # composite constitutive relationships

export param_info,
    dεII_dτII,
    dτII_dεII,
    dεII_dτII_AD,
    dτII_dεII_AD,
    compute_εII!,
    compute_εII,
    compute_εII_AD,
    compute_τII!,
    compute_τII,
    compute_τII_AD,
    computeViscosity_τII,
    computeViscosity_τII!,
    computeViscosity_εII,
    computeViscosity_εII!,
    local_iterations_εII,
    local_iterations_εII_AD,
    local_iterations_τII,
    local_iterations_τII_AD,
    computeViscosity,
    strain_rate_circuit,
    stress_circuit,
    InverseCreepLaw,
    KelvinVoigt,
    Parallel,
    CompositeRheology,
    AbstractComposite,
    AbstractConstitutiveLaw
    AxialCompression, SimpleShear, Invariant 

# add methods programatically 
for myType in (:LinearViscous, :DiffusionCreep, :DislocationCreep, :ConstantElasticity, :DruckerPrager, :ArrheniusType)
    @eval begin
        compute_εII(a::$(myType), TauII, args) = compute_εII(a, TauII; args...)
        compute_εvol(a::$(myType), P, args) = compute_εvol(a, P; args...)
        
        function compute_εII!(
            ε::AbstractArray{_T,N}, s::$(myType){_T}, TauII::AbstractArray{_T,N}, args
        ) where {_T,N}
            return compute_εII!(ε, s, TauII; args...)
        end

        function compute_εvol!(
            ε::AbstractArray{_T,N}, s::$(myType){_T}, P::AbstractArray{_T,N}, args
        ) where {_T,N}
            return compute_εvol!(ε, s, P; args...)
        end

        compute_τII(a::$(myType), EpsII, args) = compute_τII(a, EpsII; args...)
        compute_p(a::$(myType), EpsVol, args) = compute_p(a, EpsVol; args...)
        function compute_τII!(
            τ::AbstractArray{_T,N}, s::$(myType){_T}, EpsII::AbstractArray{_T,N}, args
        ) where {_T,N}
            return compute_τII!(τ, s, EpsII; args...)
        end
        function compute_p!(
            p::AbstractArray{_T,N}, s::$(myType){_T}, EpsVol::AbstractArray{_T,N}, args
        ) where {_T,N}
            return compute_p!(p, s, EpsVol; args...)
        end

        # Expand derivatives
        dτII_dεII(a::$(myType), EpsII, args) = dτII_dεII(a, EpsII; args...)
        dεII_dτII(a::$(myType), TauII, args) = dεII_dτII(a, TauII; args...)
        dp_dεvol(a::$(myType), EpsVol, args) = dp_dεvol(a, EpsVol; args...)
        dεvol_dp(a::$(myType), P, args) = dεvol_dp(a, P; args...)
        
    
    end
end

end
>>>>>>> 83084f93
<|MERGE_RESOLUTION|>--- conflicted
+++ resolved
@@ -1,111 +1,3 @@
-<<<<<<< HEAD
-module ConstitutiveRelationships
-
-# This implements constitutitive relationships (typically between stress & strainrate)
-#
-
-using Base: Float64
-using Parameters, LaTeXStrings, Unitful
-using ..Units
-using GeoParams: AbstractMaterialParam, AbstractConstitutiveLaw, AbstractComposite
-import GeoParams: param_info, fastpow
-import GeoParams: second_invariant, second_invariant_staggered
-using BibTeX
-using ..MaterialParameters: MaterialParamsInfo
-import Base.show
-using ForwardDiff
-using StaticArrays
-
-const AxialCompression, SimpleShear, Invariant = 1, 2, 3
-
-#abstract type AbstractConstitutiveLaw{T} <: AbstractMaterialParam end
-#abstract type AbstractComposite <: AbstractMaterialParam end
-
-precision(v::AbstractConstitutiveLaw{T}) where T = T
-
-
-
-include("Computations.jl")
-
-include("CreepLaw/CreepLaw.jl")              # viscous Creeplaws
-include("Elasticity/Elasticity.jl")          # elasticity
-include("Plasticity/Plasticity.jl")          # plasticity
-#include("CreepLaw/Viscosity.jl")             # composite creeplaws
-include("CompositeRheologies.jl")            # composite constitutive relationships
-
-export param_info,
-    dεII_dτII,
-    dτII_dεII,
-    dεII_dτII_AD,
-    dτII_dεII_AD,
-    compute_εII!,
-    compute_εII,
-    compute_εII_AD,
-    compute_τII!,
-    compute_τII,
-    compute_τII_AD,
-    computeViscosity_τII,
-    computeViscosity_τII!,
-    computeViscosity_εII,
-    computeViscosity_εII!,
-    local_iterations_εII,
-    local_iterations_εII_AD,
-    local_iterations_τII,
-    local_iterations_τII_AD,
-    computeViscosity,
-    strain_rate_circuit,
-    stress_circuit,
-    InverseCreepLaw,
-    KelvinVoigt,
-    Parallel,
-    CompositeRheology,
-    AbstractComposite,
-    AbstractConstitutiveLaw
-    AxialCompression, SimpleShear, Invariant 
-
-# add methods programatically 
-for myType in (:LinearViscous, :DiffusionCreep, :DislocationCreep, :ConstantElasticity, :DruckerPrager, :ArrheniusType)
-    @eval begin
-        compute_εII(a::$(myType), TauII, args) = compute_εII(a, TauII; args...)
-        compute_εvol(a::$(myType), P, args) = compute_εvol(a, P; args...)
-        
-        function compute_εII!(
-            ε::AbstractArray{_T,N}, s::$(myType){_T}, TauII::AbstractArray{_T,N}, args
-        ) where {_T,N}
-            return compute_εII!(ε, s, TauII; args...)
-        end
-
-        function compute_εvol!(
-            ε::AbstractArray{_T,N}, s::$(myType){_T}, P::AbstractArray{_T,N}, args
-        ) where {_T,N}
-            return compute_εvol!(ε, s, P; args...)
-        end
-
-        compute_τII(a::$(myType), EpsII, args) = compute_τII(a, EpsII; args...)
-        compute_p(a::$(myType), EpsVol, args) = compute_p(a, EpsVol; args...)
-        function compute_τII!(
-            τ::AbstractArray{_T,N}, s::$(myType){_T}, EpsII::AbstractArray{_T,N}, args
-        ) where {_T,N}
-            return compute_τII!(τ, s, EpsII; args...)
-        end
-        function compute_p!(
-            p::AbstractArray{_T,N}, s::$(myType){_T}, EpsVol::AbstractArray{_T,N}, args
-        ) where {_T,N}
-            return compute_p!(p, s, EpsVol; args...)
-        end
-
-        # Expand derivatives
-        dτII_dεII(a::$(myType), EpsII, args) = dτII_dεII(a, EpsII; args...)
-        dεII_dτII(a::$(myType), TauII, args) = dεII_dτII(a, TauII; args...)
-        dp_dεvol(a::$(myType), EpsVol, args) = dp_dεvol(a, EpsVol; args...)
-        dεvol_dp(a::$(myType), P, args) = dεvol_dp(a, P; args...)
-        
-    
-    end
-end
-
-end
-=======
 module ConstitutiveRelationships
 
 # This implements constitutitive relationships (typically between stress & strainrate)
@@ -212,5 +104,4 @@
     end
 end
 
-end
->>>>>>> 83084f93
+end