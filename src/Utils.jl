# Various helper functions (mostly for internal use)

# Finds index in an allocation-free manner
<<<<<<< HEAD
@generated function find_ind(x::NTuple{N, Integer}, k::Integer) where {N}
=======
@generated function find_ind(x::NTuple{N,Integer}, k::Integer) where {N}
>>>>>>> 516193b1
    quote
        Base.Cartesian.@nexprs $N i -> x[i] == k && return i
        return 0
    end
end

# Find max element in a tuple
@generated function find_max_tuple(x::NTuple{N,T}) where {N,T}
    quote
        max = x[1]
        Base.Cartesian.@nexprs $N i -> max = (i > 1 && x[i] > max) ? x[i] : max
        return max
    end
end

# Find inner tuple of maximum length
function max_length_tuple(t::NTuple{N,Tuple}) where {N}
    return find_max(ntuple(x -> length(t[x]), Val(N)))
end

# broadcast getindex() to NamedTuples
<<<<<<< HEAD
function ntuple_idx(args::NamedTuple, I::Vararg{Integer,N}) where N
=======
function ntuple_idx(args::NamedTuple, I::Vararg{Integer,N}) where {N}
>>>>>>> 516193b1
    k = keys(args)
    v = getindex.(values(args), Tuple(I)...)
    return (; zip(k, v)...)
end

# fast exponential
function fastpow(x::Number, n::Integer)
<<<<<<< HEAD
    n > 3 && x > 0 && return exp(log(x)*n)
    return x^n
end

function fastpow(x::Number, n::AbstractFloat) 
    x > 0 && return exp(log(x)*n)
=======
    n > 3 && x > 0 && return exp(log(x) * n)
    return x^n
end

function fastpow(x::Number, n::AbstractFloat)
    x > 0 && return exp(log(x) * n)
>>>>>>> 516193b1
    return x^n
end<|MERGE_RESOLUTION|>--- conflicted
+++ resolved
@@ -1,11 +1,7 @@
 # Various helper functions (mostly for internal use)
 
 # Finds index in an allocation-free manner
-<<<<<<< HEAD
 @generated function find_ind(x::NTuple{N, Integer}, k::Integer) where {N}
-=======
-@generated function find_ind(x::NTuple{N,Integer}, k::Integer) where {N}
->>>>>>> 516193b1
     quote
         Base.Cartesian.@nexprs $N i -> x[i] == k && return i
         return 0
@@ -27,11 +23,7 @@
 end
 
 # broadcast getindex() to NamedTuples
-<<<<<<< HEAD
 function ntuple_idx(args::NamedTuple, I::Vararg{Integer,N}) where N
-=======
-function ntuple_idx(args::NamedTuple, I::Vararg{Integer,N}) where {N}
->>>>>>> 516193b1
     k = keys(args)
     v = getindex.(values(args), Tuple(I)...)
     return (; zip(k, v)...)
@@ -39,20 +31,11 @@
 
 # fast exponential
 function fastpow(x::Number, n::Integer)
-<<<<<<< HEAD
     n > 3 && x > 0 && return exp(log(x)*n)
     return x^n
 end
 
 function fastpow(x::Number, n::AbstractFloat) 
     x > 0 && return exp(log(x)*n)
-=======
-    n > 3 && x > 0 && return exp(log(x) * n)
-    return x^n
-end
-
-function fastpow(x::Number, n::AbstractFloat)
-    x > 0 && return exp(log(x) * n)
->>>>>>> 516193b1
     return x^n
 end