--- conflicted
+++ resolved
@@ -174,15 +174,6 @@
 end
 
 # helper functions
-<<<<<<< HEAD
-Unit(v::GeoUnit{T,U}) where {T,U} =  Unitful.unit(v.unit*1)
-isdimensional(v::GeoUnit{T,U})  where {T,U}     =   v.isdimensional                 # is it a nondimensional number or not?
-isdimensional(v::Number)                        =   false                           # nope
-NumValue(v::GeoUnit)                            =   v.val                           # numeric value, with no units
-NumValue(v::Number)                             =   v                               # numeric value
-NumValue(v::AbstractArray)                      =   v                               # numeric value
-Value(v::GeoUnit)                               =   Unitful.Quantity.(v.val,v.unit) # value, with units
-=======
 Unit(v::GeoUnit{T,U}) where {T,U} = Unitful.unit(v.unit * 1)
 isdimensional(v::GeoUnit{T,U}) where {T,U} = v.isdimensional                 # is it a nondimensional number or not?
 isdimensional(v::Number) = false                           # nope
@@ -191,7 +182,6 @@
 NumValue(v::AbstractArray) = v                               # numeric value
 Value(v::GeoUnit) = Unitful.Quantity.(v.val, v.unit)  # value, with units
 Fun(v::GeoUnit) = v.val
->>>>>>> f6134c0e
 
 function UnitValue(v::GeoUnit{T,U}) where {T,U}
     if v.isdimensional
@@ -243,27 +233,6 @@
 Base.size(v::GeoUnit) = size(v.val)
 Base.getindex(A::GeoUnit{T,U}, inds::Vararg{Int,N}) where {T,U,N} = A.val[inds...]
 
-<<<<<<< HEAD
-for op in (:+,:-,:*,:/)
-    @eval begin
-        # Multiply with number
-        Base.$op(x::GeoUnit, y::Number) = $(op)(x.val, y)
-        Base.$op(x::Number, y::GeoUnit) = $(op)(x, y.val)
-        # Multiplying a GeoUnit with another one, returns a GeoUnit
-        Base.$op(x::GeoUnit{T1,U1}, y::GeoUnit{T2,U2}) where {T1,T2,U1,U2} = GeoUnit($(op)(Value(x), Value(y)))
-        Base.$op(x::GeoUnit, y::Quantity) = $(op).(UnitValue(x), y)
-        Base.$op(x::Quantity, y::GeoUnit) = $(op).(x, UnitValue(y))
-        # If we multiply a GeoUnit with an abstract array, we only return values, not units (use GeoUnits for that)
-        Base.$op(x::GeoUnit, y::AbstractArray) = broadcast($op, NumValue(x), y)
-        Base.$op(x::AbstractArray, y::GeoUnit) = broadcast($op, x, NumValue(y))
-        Base.$op(x::GeoUnit, y::AbstractArray{<:Quantity}) = broadcast($op, Value(x), y)
-        Base.$op(x::AbstractArray{<:Quantity}, y::GeoUnit) = broadcast($op, x, Value(y))
-        # Broadcasting
-        Base.broadcasted(::typeof($(op)), A::GeoUnit, B::AbstractArray) = broadcast($(op), NumValue(A), B)
-        Base.broadcasted(::typeof($(op)), A::AbstractArray, B::GeoUnit) = broadcast($(op), A, NumValue(B))
-        Base.broadcasted(::typeof($(op)), A::GeoUnit, B::AbstractArray{<:Quantity}) = broadcast($(op), Value(A), B)
-        Base.broadcasted(::typeof($(op)), A::AbstractArray{<:Quantity}, B::GeoUnit) = broadcast($(op), A, Value(B))
-=======
 for op in (:+, :-, :*, :/)
 
     # Multiply with number
@@ -298,7 +267,6 @@
         ::typeof($(op)), A::AbstractArray{<:Quantity}, B::GeoUnit
     )
         return broadcast($(op), A, Value(B))
->>>>>>> f6134c0e
     end
 end
 
@@ -651,13 +619,8 @@
             #typeof(z).types[1] isa Nothing && continue
             
             # non-dimensionalize:
-<<<<<<< HEAD
-            z = nondimensionalize(z, g)  
-
-=======
             z = nondimensionalize(z, g)
           
->>>>>>> f6134c0e
             # Replace field (using Setfield package):
             MatParam = set(MatParam, Setfield.PropertyLens{param}(), z)
 
