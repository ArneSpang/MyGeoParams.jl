"""
    This provides units and creates a non-dimensionalization object
"""
module Units
using Unitful
import Unitful: superscript
using Parameters
using Setfield # allows modifying fields in immutable struct

import Base:
    show, isapprox, isequal, convert, length, size, getindex, setindex!, getproperty
import Base.Broadcast: broadcasted
using GeoParams:
    AbstractMaterialParam,
    AbstractMaterialParamsStruct,
    AbstractPhaseDiagramsStruct,
    PerpleX_LaMEM_Diagram

# Define additional units that are useful in geodynamics 
@unit Myrs "Myrs" MillionYears 1000000u"yr" false

function __init__()
    return Unitful.register(Units)
end

Unitful.register(Units)

# Define a number of useful units
const km = u"km"
const m = u"m"
const cm = u"cm"
const mm = u"mm"
const Myrs = u"Myrs"
const yr = u"yr"
const s = u"s"
const kg = u"kg"
const g = u"g"
const Pa = u"Pa"
const MPa = u"MPa"
const kbar = u"kbar"
const Pas = u"Pa*s"
const K = u"K"
const C = u"°C"
const mol = u"mol"
const kJ = u"kJ"
const J = u"J"
const Watt = u"W"
const μW = u"μW"
const μm = u"μm"

export km,
    m,
    cm,
    mm,
    μm,
    Myrs,
    yr,
    s,
    MPa,
    Pa,
    kbar,
    Pas,
    K,
    C,
    g,
    kg,
    mol,
    J,
    kJ,
    Watt,
    μW,
    GeoUnit,
    GeoUnits,
    GEO_units,
    SI_units,
    NO_units,
    AbstractGeoUnit,
    nondimensionalize,
    dimensionalize,
    superscript,
    upreferred,
    GEO,
    SI,
    NONE,
    isDimensional,
    Value,
    NumValue,
    Unit,
    UnitValue,
    isdimensional,
    compute_units

include("unpack.jl")    # adds macros for unpacking GeoUnit variables with or w/out units

"""
AbstractGeoUnit

Abstract supertype for geo units.
"""
abstract type AbstractGeoUnit{TYPE,DIMENSIONAL} <: Number end

abstract type AbstractUnitType end

struct GEO <: AbstractUnitType end
struct SI <: AbstractUnitType end
struct NONE <: AbstractUnitType end

# The GeoUnit struct encodes dimensional info in the type info
"""
    Structure that holds a GeoUnit parameter, and encodes the units and whether it is dimensional or not in the name.

    Having that is useful, as non-dimensionalization removes the units from a number and we thus no longer know how to transfer it back to the correct units.
    With the GeoUnit struct, this information is retained, and we can thus redimensionalize it at a later StepRange


"""
struct GeoUnit{T,U}
    val::T
    unit::U
    isdimensional::Bool
end

# Different ways of specifying the GeoUnit:
function GeoUnit(val)
    return GeoUnit{typeof(ustrip.(val)),typeof(unit(val[1]))}(
        ustrip.(val), unit(val[1]), isa(val[1], Union{Unitful.FreeUnits,Unitful.Quantity})
    )
end

function GeoUnit{T}(val) where {T,U}
    return GeoUnit{T,typeof(unit(val[1]))}(
        T.(ustrip.(val)),
        unit(val[1]),
        isa(val[1], Union{Unitful.FreeUnits,Unitful.Quantity}),
    )
end

function GeoUnit{T,U}(val) where {T,U}
    return GeoUnit{T,U}(
        T.(ustrip.(val)),
        unit(val[1]),
        isa(val[1], Union{Unitful.FreeUnits,Unitful.Quantity}),
    )
end

Base.convert(t::Type{GeoUnit{T,U}}, x::Quantity{T,U,X}) where {T,U,X} = GeoUnit(x)
Base.convert(t::Type{GeoUnit{T,U}}, x::T) where {T,U} = GeoUnit(x)

# Define methods to deal with cases when the input has integers 
GeoUnit(val::Union{Int64,AbstractArray{Int64}}) = GeoUnit(Float64.(val))
GeoUnit(val::Union{Int32,AbstractArray{Int32}}) = GeoUnit(Float32.(val))
function GeoUnit(val::Union{Quantity{Int64},AbstractArray{<:Quantity{<:Int64}}})
    return GeoUnit(Float64.(val))
end
function GeoUnit(val::Union{Quantity{Int32},AbstractArray{<:Quantity{<:Int32}}})
    return GeoUnit(Float32.(val))
end

# helper functions
<<<<<<< HEAD
Unit(v::GeoUnit{T,U}) where {T,U} =  Unitful.unit(v.unit*1)
isdimensional(v::GeoUnit{T,U})  where {T,U}     =   v.isdimensional                 # is it a nondimensional number or not?
isdimensional(v::Number)                        =   false                           # nope
NumValue(v::GeoUnit)                            =   v.val                           # numeric value, with no units
NumValue(v::Number)                             =   v                               # numeric value
NumValue(v::AbstractArray)                      =   v                               # numeric value
Value(v::GeoUnit)                               =   Unitful.Quantity.(v.val,v.unit) # value, with units
=======
Unit(v::GeoUnit{T,U}) where {T,U} = Unitful.unit(v.unit * 1)
isdimensional(v::GeoUnit{T,U}) where {T,U} = v.isdimensional                 # is it a nondimensional number or not?
isdimensional(v::Number) = false                           # nope
NumValue(v::GeoUnit) = v.val                           # numeric value, with no units
NumValue(v::Number) = v                               # numeric value
NumValue(v::AbstractArray) = v                               # numeric value
Value(v::GeoUnit) = Unitful.Quantity.(v.val, v.unit)  # value, with units
>>>>>>> 516193b1

function UnitValue(v::GeoUnit{T,U}) where {T,U}
    if v.isdimensional
        return Value(v)             # returns value with units
    else
        return NumValue(v.val)
    end
end

Base.isapprox(x::GeoUnit, y::Number; kwargs...) = Base.isapprox(x.val, y; kwargs...)
Base.isequal(x::GeoUnit, y::Number) = Base.isequal(x.val, y)
Base.isequal(x::GeoUnit, y::AbstractArray) = Base.isequal(x.val, y)
Base.isequal(x::GeoUnit, y::GeoUnit) = Base.isequal(x.val, y.val)

Base.convert(::Type{<:AbstractArray}, v::GeoUnit) = v.val
Base.convert(::Type{<:Number}, v::GeoUnit) = v.val
Base.convert(::Type{GeoUnit}, v::Number) = GeoUnit(v)
Base.convert(::Type{GeoUnit}, v::Int32) = GeoUnit(Float32(v))
Base.convert(::Type{GeoUnit}, v::Int64) = GeoUnit(Float64(v))
Base.convert(::Type{GeoUnit}, v::Quantity) = GeoUnit(v)
Base.convert(::Type{GeoUnit}, v::AbstractArray) = GeoUnit(v)
function Base.convert(::Type{GeoUnit}, v::AbstractArray{Int32})
    return GeoUnit(ustrip.(Float32.(v)) * unit(v[1]))
end
function Base.convert(::Type{GeoUnit}, v::AbstractArray{Int64})
    return GeoUnit(ustrip.(Float64.(v)) * unit(v[1]))
end

Base.convert(::Type{GeoUnit{T}}, v::Quantity) where {T} = GeoUnit(T.(v))
Base.convert(::Type{GeoUnit{T}}, v::Number) where {T} = GeoUnit(T(v))
Base.convert(::Type{GeoUnit{T}}, v::AbstractArray) where {T} = GeoUnit(T.(v))

#Base.convert(::Type{GeoUnit{T,U}},  v::T)    where {T,U}    =   GeoUnit{T,typeof(unit(v[1]))}(v) 

Base.promote_rule(::Type{GeoUnit}, ::Type{Quantity}) = GeoUnit

function Base.show(io::IO, x::GeoUnit{T,U}) where {T,U} # output
    val = x.val
    if x.isdimensional == true
        println("GeoUnit{dimensional, $(x.unit)}, ")
    else
        println("GeoUnit{nondimensional, $(x.unit)}, ")
    end
    return show(io, MIME("text/plain"), val)
end

# define a few basic routines so we can easily operate with GeoUnits
Base.length(v::GeoUnit) = length(v.val)
Base.size(v::GeoUnit) = size(v.val)
Base.getindex(A::GeoUnit{T,U}, inds::Vararg{Int,N}) where {T,U,N} = A.val[inds...]

<<<<<<< HEAD
for op in (:+,:-,:*,:/)
    @eval begin
        # Multiply with number
        Base.$op(x::GeoUnit, y::Number) = $(op)(x.val, y)
        Base.$op(x::Number, y::GeoUnit) = $(op)(x, y.val)
        # Multiplying a GeoUnit with another one, returns a GeoUnit
        Base.$op(x::GeoUnit{T1,U1}, y::GeoUnit{T2,U2}) where {T1,T2,U1,U2} = GeoUnit($(op)(Value(x), Value(y)))
        Base.$op(x::GeoUnit, y::Quantity) = $(op).(UnitValue(x), y)
        Base.$op(x::Quantity, y::GeoUnit) = $(op).(x, UnitValue(y))
        # If we multiply a GeoUnit with an abstract array, we only return values, not units (use GeoUnits for that)
        Base.$op(x::GeoUnit, y::AbstractArray) = broadcast($op, NumValue(x), y)
        Base.$op(x::AbstractArray, y::GeoUnit) = broadcast($op, x, NumValue(y))
        Base.$op(x::GeoUnit, y::AbstractArray{<:Quantity}) = broadcast($op, Value(x), y)
        Base.$op(x::AbstractArray{<:Quantity}, y::GeoUnit) = broadcast($op, x, Value(y))
        # Broadcasting
        Base.broadcasted(::typeof($(op)), A::GeoUnit, B::AbstractArray) = broadcast($(op), NumValue(A), B)
        Base.broadcasted(::typeof($(op)), A::AbstractArray, B::GeoUnit) = broadcast($(op), A, NumValue(B))
        Base.broadcasted(::typeof($(op)), A::GeoUnit, B::AbstractArray{<:Quantity}) = broadcast($(op), Value(A), B)
        Base.broadcasted(::typeof($(op)), A::AbstractArray{<:Quantity}, B::GeoUnit) = broadcast($(op), A, Value(B))
=======
for op in (:+, :-, :*, :/)

    # Multiply with number
    @eval Base.$op(x::GeoUnit, y::Number) = $(op)(x.val, y)
    @eval Base.$op(x::Number, y::GeoUnit) = $(op)(x, y.val)

    # Multiplying a GeoUnit with another one, returns a GeoUnit
    @eval function Base.$op(x::GeoUnit{T1,U1}, y::GeoUnit{T2,U2}) where {T1,T2,U1,U2}
        return GeoUnit($(op)(UnitValue(x), UnitValue(y)))
    end
    @eval Base.$op(x::GeoUnit, y::Quantity) = $(op).(UnitValue(x), y)
    @eval Base.$op(x::Quantity, y::GeoUnit) = $(op).(x, UnitValue(y))

    # If we multiply a GeoUnit with an abstract array, we only return values, not units (use GeoUnits for that)
    @eval Base.$op(x::GeoUnit, y::AbstractArray) = broadcast($op, NumValue(x), y)
    @eval Base.$op(x::AbstractArray, y::GeoUnit) = broadcast($op, x, NumValue(y))
    @eval Base.$op(x::GeoUnit, y::AbstractArray{<:Quantity}) = broadcast($op, Value(x), y)
    @eval Base.$op(x::AbstractArray{<:Quantity}, y::GeoUnit) = broadcast($op, x, Value(y))
    # Broadcasting
    @eval function Base.broadcasted(::typeof($(op)), A::GeoUnit, B::AbstractArray)
        return broadcast($(op), NumValue(A), B)
    end
    @eval function Base.broadcasted(::typeof($(op)), A::AbstractArray, B::GeoUnit)
        return broadcast($(op), A, NumValue(B))
    end
    @eval function Base.broadcasted(
        ::typeof($(op)), A::GeoUnit, B::AbstractArray{<:Quantity}
    )
        return broadcast($(op), Value(A), B)
    end
    @eval function Base.broadcasted(
        ::typeof($(op)), A::AbstractArray{<:Quantity}, B::GeoUnit
    )
        return broadcast($(op), A, Value(B))
>>>>>>> 516193b1
    end
end

# Broadcasting
Base.broadcasted(::typeof(^), A::GeoUnit, B::AbstractArray) = broadcast(^, NumValue(A), B)
Base.broadcasted(::typeof(^), A::AbstractArray, B::GeoUnit) = broadcast(^, A, NumValue(B))
function Base.broadcasted(::typeof(^), A::GeoUnit, B::AbstractArray{<:Quantity})
    return broadcast(^, Value(A), B)
end
function Base.broadcasted(::typeof(^), A::AbstractArray{<:Quantity}, B::GeoUnit)
    return broadcast(^, A, Value(B))
end

Base.getindex(x::GeoUnit, i::Int64, j::Int64, k::Int64) = GeoUnit(x.val[i, j, k] * x.unit)
Base.getindex(x::GeoUnit, i::Int64, j::Int64) = GeoUnit(x.val[i, j] * x.unit)
Base.getindex(x::GeoUnit, i::Int64) = GeoUnit(x.val[i] * x.unit)
function Base.setindex!(A::GeoUnit{T,U}, val, inds::Vararg{Int,N}) where {T,U,N}
    return A.val[inds...] = val
end

"""
    GeoUnits

    Structure that holds parameters used for non-dimensionalization
"""
@with_kw_noshow struct GeoUnits{TYPE}
    # Selectable input parameters
    temperature = 1               #   Characteristic temperature  [C or K]
    length = 1               #   Characteristic length unit  [km, m or -]
    stress = 1               #   Characteristic stress unit  [MPa, Pa or -]
    time = 1               #   Characteristic time unit    [Myrs, s pr -]
    viscosity = 1

    # primary characteristic units
    K = 1                      # temperature in SI units for material parameter scaling
    s = 1                      # time in SI units for material parameter scaling
    m = 1                      # length in SI units for material parameter scaling
    Pa = 1                      # stress in SI units 
    kg = upreferred(Pa * m * s^2)    # compute mass from pascal. Note: this may result in very large values

    # Main SI units (used later for nondimensionalization)
    Length = m
    Mass = kg
    Time = s
    Temperature = K
    Amount = 1mol
    Second = s

    # Not defined, as they are not common in geodynamics:
    #Current
    #Luminosity

    # Derived units
    N = kg * m / s^2        # Newton
    J = N * m             # Joule
    W = J / s             # Watt
    area = m^2             # area   in SI units for material parameter scaling
    volume = m^3             # volume
    velocity = m / s
    density = kg / m^3
    acceleration = m / s^2
    force = kg * m / s^2
    strainrate = 1 / s
    heatcapacity = J / kg / K
    conductivity = W / m / K

    # Helpful
    SecYear = 3600 * 24 * 365.25
    Myrs = 1e6
    cmYear = SecYear * 100     # to transfer m/s -> cm/yr
end

"""
    GEO_units(;length=1000km, temperature=1000C, stress=10MPa, viscosity=1e20Pas)

Creates a non-dimensionalization object using GEO units.

GEO units implies that upon dimensionalization, `time` will be in `Myrs`, `length` in `km`, stress in `MPa`, etc.
which is more convenient for typical geodynamic simulations than SI units
The characteristic values given as input can be in arbitrary units (`km` or `m`), provided the unit is specified.

# Examples:
```julia-repl
julia> CharUnits = GEO_units()
Employing GEO units 
Characteristic values: 
         length:      1000 km
         time:        0.3169 Myrs
         stress:      10 MPa
         temperature: 1000.0 °C
julia> CharUnits.velocity
1.0e-7 m s⁻¹
```
If we instead have a crustal-scale simulation, it is likely more appropriate to use a different characteristic `length`:
```julia-repl
julia> CharUnits = GEO_units(length=10km)
Employing GEO units 
Characteristic values: 
         length:      10 km
         time:        0.3169 Myrs
         stress:      10 MPa
         temperature: 1000.0 °C
```
"""
function GEO_units(; length=1000km, temperature=1000C, stress=10MPa, viscosity=1e20Pas)
    if unit(temperature) == NoUnits
        temperature = temperature * C
    end
    if unit(length) == NoUnits
        length = length * u"km"
    end
    if unit(stress) == NoUnits
        stress = stress * u"MPa"
    end
    if unit(viscosity) == NoUnits
        viscosity = viscosity * u"Pa*s"
    end

    T = uconvert(C, temperature)
    Le = uconvert(km, length)
    Sigma = uconvert(MPa, stress)
    Eta = uconvert(Pas, viscosity)

    T_SI = uconvert(K, T)
    Le_SI = uconvert(m, Le)
    Sigma_SI = uconvert(Pa, Sigma)
    Time_SI = Eta / Sigma_SI
    t = uconvert(Myrs, Time_SI)

    return GeoUnits{GEO}(;
        length=Le,
        temperature=T,
        stress=Sigma,
        viscosity=Eta,
        time=t,
        m=Le_SI,
        K=T_SI,
        Pa=Sigma_SI,
        s=Time_SI,
    )
end

"""
    CharUnits = SI_units(length=1000m, temperature=1000K, stress=10Pa, viscosity=1e20)

Specify the characteristic values using SI units 

# Examples:
```julia-repl
julia> CharUnits = SI_units(length=1000m)
Employing SI units 
Characteristic values: 
         length:      1000 m
         time:        1.0e19 s
         stress:      10 Pa
         temperature: 1000.0 K
```
Note that the same can be achieved if the input is given in `km`:
```julia-repl
julia> CharUnits = SI_units(length=1km)
```
"""
function SI_units(; length=1000m, temperature=1000K, stress=10Pa, viscosity=1e20Pas)
    if unit(temperature) == NoUnits
        temperature = temperature * K
    end
    if unit(length) == NoUnits
        length = length * u"m"
    end
    if unit(stress) == NoUnits
        stress = stress * u"Pa"
    end
    if unit(viscosity) == NoUnits
        viscosity = viscosity * u"Pa*s"
    end

    T = uconvert(K, temperature)
    Le = uconvert(m, length)
    Sigma = uconvert(Pa, stress)
    Eta = uconvert(Pas, viscosity)

    T_SI = uconvert(K, T)
    Le_SI = uconvert(m, Le)
    Sigma_SI = uconvert(Pa, Sigma)
    Time_SI = Eta / Sigma_SI
    t = uconvert(s, Time_SI)

    return GeoUnits{SI}(;
        length=Le,
        temperature=T,
        stress=Sigma,
        viscosity=Eta,
        time=t,
        m=Le_SI,
        K=T_SI,
        Pa=Sigma_SI,
        s=Time_SI,
    )
end

"""
    CharUnits = NO_units(length=1, temperature=1, stress=1, viscosity=1)
   
Specify the characteristic values in non-dimensional units

# Examples:
```julia-repl
julia> using GeoParams;
julia> CharUnits = NO_units()
Employing NONE units 
Characteristic values: 
         length:      1
         time:        1.0 
         stress:      1
         temperature: 1.0
```
"""
function NO_units(; length=1, temperature=1, stress=1, viscosity=1)
    if unit(temperature) != NoUnits
        error("temperature should not have units")
    end
    if unit(length) != NoUnits
        error("length should not have units")
    end
    if unit(stress) != NoUnits
        error("stress should not have units")
    end
    if unit(viscosity) != NoUnits
        error("viscosity should not have units")
    end

    T = temperature
    Le = length
    Sigma = stress
    Eta = viscosity
    Time = Eta / Sigma

    return GeoUnits{NONE}(;
        length=Le,
        temperature=T,
        stress=Sigma,
        viscosity=Eta,
        time=Time,
        m=Le,
        K=T,
        Pa=Sigma,
        s=Time,
    )
end

"""
    nondimensionalize(param, CharUnits::GeoUnits{TYPE})

Nondimensionalizes `param` using the characteristic values specified in `CharUnits`

# Example 1
```julia-repl
julia> using GeoParams;
julia> CharUnits =   GEO_units();
julia> v         =   3cm/yr
3 cm yr⁻¹ 
julia> v_ND      =   nondimensionalize(v, CharUnits) 
0.009506426344208684
```
# Example 2
In geodynamics one sometimes encounters more funky units
```julia-repl
julia> CharUnits =   GEO_units();
julia> A         =   6.3e-2MPa^-3.05*s^-1
0.063 MPa⁻³·⁰⁵ s⁻¹
julia> A_ND      =   nondimensionalize(A, CharUnits) 
7.068716262102384e14
```

In case you are interested to see how the units of `A` look like in different units, use this function from the [Unitful](https://github.com/PainterQubits/Unitful.jl) package:
```julia-repl
julia> uconvert(u"Pa^-3.05*s^-1",A) 
3.157479571851836e-20 Pa⁻³·⁰⁵
```
and to see it decomposed in the basic `SI` units of length, mass and time:
```julia-repl
julia> upreferred(A)
3.1574795718518295e-20 m³·⁰⁵ s⁵·¹ kg⁻³·⁰⁵
```
"""
function nondimensionalize(param::GeoUnit{T,U}, g::GeoUnits{TYPE}) where {T,U,TYPE}
    if param.isdimensional
        char_val = compute_units(param, g)
        #    @show char_val, typeof(char_val)
        val_ND = upreferred.(param.val * param.unit) / char_val
        val_ND_number = convert(T, val_ND)
        param_ND = GeoUnit{T,U}(val_ND_number, param.unit, false)          # store new value, but keep original dimensions

    else
        param_ND = param
    end
    return param_ND
end

# in case the parameter is already non-dimensional:
nondimensionalize(param::String, g::GeoUnits{TYPE}) where {TYPE} = param

# in case it is a unitful quantity
function nondimensionalize(
    param::Union{Unitful.Quantity{T,K,M},AbstractArray{<:Quantity{T,K,M}}},
    g::GeoUnits{TYPE},
) where {TYPE,T,K,M}
    param_Geo = GeoUnit(param)
    result = nondimensionalize(param_Geo, g)

    return UnitValue(result)
end

# If it is an array, but has no units we cannot know how to nondimensionalize it
nondimensionalize(param::AbstractArray{<:Number}, g::GeoUnits{TYPE}) where {TYPE} = param

# This computes the characteristic value
function compute_units(
    param::GeoUnit{<:Union{T,AbstractArray{T}},U}, g::GeoUnits{TYPE}
) where {T,U,TYPE}
    dim = Unitful.dimension(param.unit)              # Basic SI units

    # Note: `char_val`` is type unstable within the routine
    # Yet, the dimensions at the end are known as they must be the same as `U` 
    #  (perhaps converted to preferred units such as m instead of km)
    char_val = 1.0
    foreach((typeof(dim).parameters[1])) do y
        val = upreferred(getproperty(g, Unitful.name(y)))       # Retrieve the characteristic value from structure g
        pow = Float64(y.power)                                  # power by which it should be multiplied   
        char_val *= val^pow                                     # multiply characteristic value
    end

    value::T = ustrip(char_val)                                 # numerical value
    char_val_out = upreferred(param.unit) * value                # this is done for type-stability

    return char_val_out
end

"""
    MatParam_ND = nondimensionalize(MatParam::AbstractMaterialParam, CharUnits::GeoUnits{TYPE})

Non-dimensionalizes a material parameter structure (e.g., Density, CreepLaw)

"""
function nondimensionalize(MatParam::AbstractMaterialParam, g::GeoUnits{TYPE}) where {TYPE}
    for param in fieldnames(typeof(MatParam))
        if isa(getfield(MatParam, param), GeoUnit)
            z = getfield(MatParam, param)

            # non-dimensionalize:
<<<<<<< HEAD
            z = nondimensionalize(z, g)  
=======
            z = nondimensionalize(z, g)
>>>>>>> 516193b1

            # Replace field (using Setfield package):
            MatParam = set(MatParam, Setfield.PropertyLens{param}(), z)
        elseif isa(getfield(MatParam, param), AbstractMaterialParam)
            # The field contains another AbstractMaterialParam
            z = getfield(MatParam, param)
            z = nondimensionalize(z, g)
            MatParam = set(MatParam, Setfield.PropertyLens{param}(), z)
        end
    end
    return MatParam
end

"""
    nondimensionalize(phase_mat::MaterialParams, g::GeoUnits{TYPE})

nondimensionalizes all fields within the Material Parameters structure that contain material parameters
"""
function nondimensionalize(
    phase_mat::AbstractMaterialParamsStruct, g::GeoUnits{TYPE}
) where {TYPE}
    for param in fieldnames(typeof(phase_mat))
        fld = getfield(phase_mat, param)
        if length(fld) > 0
            if typeof(fld[1]) <: AbstractPhaseDiagramsStruct

                # in case we employ a phase diagram 
                temp = PerpleX_LaMEM_Diagram(fld[1].Name; CharDim=g)
                fld_new = (temp,)
                #setfield!(phase_mat, param, fld_new)
                phase_mat = set(phase_mat, Setfield.PropertyLens{param}(), fld_new)

            else
                # otherwise non-dimensionalize all fields and create a new tuple
                id = findall(isa.(fld, AbstractMaterialParam))
                if length(id) > 0
                    # Create a new tuple with non-dimensionalized fields:
                    fld_new = ntuple(
                        i -> Units.nondimensionalize(fld[id[i]], g), length(id)
                    )
                    #                    setfield!(phase_mat, param, fld_new)        # to be changed for immutable struct
                    phase_mat = set(phase_mat, Setfield.PropertyLens{param}(), fld_new)
                end
            end
        end
    end
    # phase_mat.Nondimensional = true
    phase_mat = set(phase_mat, Setfield.PropertyLens{:Nondimensional}(), true)
    return phase_mat
end

"""
    dimensionalize(param, param_dim::Unitful.FreeUnits, CharUnits::GeoUnits{TYPE})

Dimensionalizes `param` into the dimensions `param_dim` using the characteristic values specified in `CharUnits`.  

# Example
```julia-repl
julia> CharUnits =   GEO_units();
julia> v_ND      =   nondimensionalize(3cm/yr, CharUnits) 
0.031688087814028945
julia> v_dim     =   dimensionalize(v_ND, cm/yr, CharUnits) 
3.0 cm yr⁻¹
```

"""
function dimensionalize(
    param_ND, param_dim::Unitful.FreeUnits, g::GeoUnits{TYPE}
) where {TYPE}
    char_val = compute_units(GeoUnit(1.0 * param_dim), g)         # Determine characteristic units
    param = uconvert.(param_dim, param_ND * char_val)

    return param
end

function dimensionalize(param_ND::GeoUnit{T,U}, g::GeoUnits{TYPE}) where {T,U,TYPE}
    if isdimensional(param_ND) == false
        char_val = compute_units(param_ND, g)                       # Determine characteristic units
        val = uconvert.(param_ND.unit, param_ND.val * char_val)   # dimensionalize
        param = GeoUnit{T,U}(ustrip.(val), param_ND.unit, true)   # store new value, but keep original dimensions

        return param
    else
        return param_ND
    end
end

"""
    dimensionalize(MatParam::AbstractMaterialParam, CharUnits::GeoUnits{TYPE})

Dimensionalizes a material parameter structure (e.g., Density, CreepLaw)

"""
function dimensionalize(MatParam::AbstractMaterialParam, g::GeoUnits{TYPE}) where {TYPE}
    for param in fieldnames(typeof(MatParam))
        if isa(getfield(MatParam, param), GeoUnit)
            z = getfield(MatParam, param)
            z_dim = dimensionalize(z, g)

            # Replace field (using Setfield package):
            MatParam = set(MatParam, Setfield.PropertyLens{param}(), z_dim)

        elseif isa(getfield(MatParam, param), AbstractMaterialParam)
            # The field contains another AbstractMaterialParam
            z = getfield(MatParam, param)
            z_dim = dimensionalize(z, g)
            MatParam = set(MatParam, Setfield.PropertyLens{param}(), z_dim)
        end
    end
    return MatParam
end

"""
    Dimensionalize(phase_mat::MaterialParams, g::GeoUnits{TYPE})

Dimensionalizes all fields within the Material Parameters structure that contain material parameters
"""
function dimensionalize(
    phase_mat::AbstractMaterialParamsStruct, g::GeoUnits{TYPE}
) where {TYPE}
    for param in fieldnames(typeof(phase_mat))
        fld = getfield(phase_mat, param)
        if length(fld) > 0
            id = findall(isa.(fld, AbstractMaterialParam))
            if length(id) > 0
                # Create a new tuple with non-dimensionalized fields:
                fld_new = ntuple(i -> Units.dimensionalize(fld[id[i]], g), length(id))

                phase_mat = set(phase_mat, Setfield.PropertyLens{param}(), fld_new)
            end
        end
    end
    phase_mat = set(phase_mat, Setfield.PropertyLens{:Nondimensional}(), false)

    return phase_mat
end

"""
    isDimensional(MatParam::AbstractMaterialParam)

`true` if MatParam is in dimensional units.    
"""
function isDimensional(MatParam::AbstractMaterialParam)
    isDim = false
    for param in fieldnames(typeof(MatParam))
        if isa(getfield(MatParam, param), GeoUnit)
            z = getfield(MatParam, param)
            if z.isdimensional == true
                isDim = true
            end
        end
    end
    return isDim
end

# Define a view for the GEO_Units structure
function show(io::IO, g::GeoUnits{TYPE}) where {TYPE}
    return print(
        io,
        "Employing $TYPE units \n",
        "Characteristic values: \n",
        "         length:      $(g.length)\n",
        "         time:        $(round(ustrip(g.time),digits=4)) $(unit(g.time))\n",
        "         stress:      $(g.stress)\n",
        "         temperature: $(Float64(g.temperature))\n",
    )
end

# This replaces the viewer of the Unitful package, such that the printing of units is done as floats (better)
function Unitful.superscript(i::Rational{Int64}; io=nothing)
    string(superscript(float(i)))
    if io === nothing
        iocontext_value = nothing
    else
        iocontext_value = get(io, :fancy_exponent, nothing)
    end
    if iocontext_value isa Bool
        fancy_exponent = iocontext_value
    else
        v = get(ENV, "UNITFUL_FANCY_EXPONENTS", Sys.isapple() ? "true" : "false")
        t = tryparse(Bool, lowercase(v))
        fancy_exponent = (t === nothing) ? false : t
    end
    if fancy_exponent
        return superscript(float(i))
    else
        return "^" * string(float(i))
    end
end

function Unitful.superscript(i::Float64)
    map(repr(i)) do c
        if c == '-'
            '\u207b'
        elseif c == '1'
            '\u00b9'
        elseif c == '2'
            '\u00b2'
        elseif c == '3'
            '\u00b3'
        elseif c == '4'
            '\u2074'
        elseif c == '5'
            '\u2075'
        elseif c == '6'
            '\u2076'
        elseif c == '7'
            '\u2077'
        elseif c == '8'
            '\u2078'
        elseif c == '9'
            '\u2079'
        elseif c == '0'
            '\u2070'
        elseif c == '.'
            '\u0387'
        else
            error("unexpected character")
        end
    end
end

end<|MERGE_RESOLUTION|>--- conflicted
+++ resolved
@@ -157,7 +157,6 @@
 end
 
 # helper functions
-<<<<<<< HEAD
 Unit(v::GeoUnit{T,U}) where {T,U} =  Unitful.unit(v.unit*1)
 isdimensional(v::GeoUnit{T,U})  where {T,U}     =   v.isdimensional                 # is it a nondimensional number or not?
 isdimensional(v::Number)                        =   false                           # nope
@@ -165,15 +164,6 @@
 NumValue(v::Number)                             =   v                               # numeric value
 NumValue(v::AbstractArray)                      =   v                               # numeric value
 Value(v::GeoUnit)                               =   Unitful.Quantity.(v.val,v.unit) # value, with units
-=======
-Unit(v::GeoUnit{T,U}) where {T,U} = Unitful.unit(v.unit * 1)
-isdimensional(v::GeoUnit{T,U}) where {T,U} = v.isdimensional                 # is it a nondimensional number or not?
-isdimensional(v::Number) = false                           # nope
-NumValue(v::GeoUnit) = v.val                           # numeric value, with no units
-NumValue(v::Number) = v                               # numeric value
-NumValue(v::AbstractArray) = v                               # numeric value
-Value(v::GeoUnit) = Unitful.Quantity.(v.val, v.unit)  # value, with units
->>>>>>> 516193b1
 
 function UnitValue(v::GeoUnit{T,U}) where {T,U}
     if v.isdimensional
@@ -225,7 +215,6 @@
 Base.size(v::GeoUnit) = size(v.val)
 Base.getindex(A::GeoUnit{T,U}, inds::Vararg{Int,N}) where {T,U,N} = A.val[inds...]
 
-<<<<<<< HEAD
 for op in (:+,:-,:*,:/)
     @eval begin
         # Multiply with number
@@ -245,42 +234,6 @@
         Base.broadcasted(::typeof($(op)), A::AbstractArray, B::GeoUnit) = broadcast($(op), A, NumValue(B))
         Base.broadcasted(::typeof($(op)), A::GeoUnit, B::AbstractArray{<:Quantity}) = broadcast($(op), Value(A), B)
         Base.broadcasted(::typeof($(op)), A::AbstractArray{<:Quantity}, B::GeoUnit) = broadcast($(op), A, Value(B))
-=======
-for op in (:+, :-, :*, :/)
-
-    # Multiply with number
-    @eval Base.$op(x::GeoUnit, y::Number) = $(op)(x.val, y)
-    @eval Base.$op(x::Number, y::GeoUnit) = $(op)(x, y.val)
-
-    # Multiplying a GeoUnit with another one, returns a GeoUnit
-    @eval function Base.$op(x::GeoUnit{T1,U1}, y::GeoUnit{T2,U2}) where {T1,T2,U1,U2}
-        return GeoUnit($(op)(UnitValue(x), UnitValue(y)))
-    end
-    @eval Base.$op(x::GeoUnit, y::Quantity) = $(op).(UnitValue(x), y)
-    @eval Base.$op(x::Quantity, y::GeoUnit) = $(op).(x, UnitValue(y))
-
-    # If we multiply a GeoUnit with an abstract array, we only return values, not units (use GeoUnits for that)
-    @eval Base.$op(x::GeoUnit, y::AbstractArray) = broadcast($op, NumValue(x), y)
-    @eval Base.$op(x::AbstractArray, y::GeoUnit) = broadcast($op, x, NumValue(y))
-    @eval Base.$op(x::GeoUnit, y::AbstractArray{<:Quantity}) = broadcast($op, Value(x), y)
-    @eval Base.$op(x::AbstractArray{<:Quantity}, y::GeoUnit) = broadcast($op, x, Value(y))
-    # Broadcasting
-    @eval function Base.broadcasted(::typeof($(op)), A::GeoUnit, B::AbstractArray)
-        return broadcast($(op), NumValue(A), B)
-    end
-    @eval function Base.broadcasted(::typeof($(op)), A::AbstractArray, B::GeoUnit)
-        return broadcast($(op), A, NumValue(B))
-    end
-    @eval function Base.broadcasted(
-        ::typeof($(op)), A::GeoUnit, B::AbstractArray{<:Quantity}
-    )
-        return broadcast($(op), Value(A), B)
-    end
-    @eval function Base.broadcasted(
-        ::typeof($(op)), A::AbstractArray{<:Quantity}, B::GeoUnit
-    )
-        return broadcast($(op), A, Value(B))
->>>>>>> 516193b1
     end
 end
 
@@ -631,11 +584,7 @@
             z = getfield(MatParam, param)
 
             # non-dimensionalize:
-<<<<<<< HEAD
             z = nondimensionalize(z, g)  
-=======
-            z = nondimensionalize(z, g)
->>>>>>> 516193b1
 
             # Replace field (using Setfield package):
             MatParam = set(MatParam, Setfield.PropertyLens{param}(), z)
