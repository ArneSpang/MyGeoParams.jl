<<<<<<< HEAD
using Documenter, GeoParams, Plots
push!(LOAD_PATH, "../src/")

@info "Making documentation..."
makedocs(;
    sitename="GeoParams.jl",
    authors="Boris Kaus and contributors",
    modules=[GeoParams],
    format=Documenter.HTML(; prettyurls=get(ENV, "CI", nothing) == "true"), # easier local build
    pages=[
        "Home" => "index.md",
        "User Guide" => Any[
            "GeoUnit" => "man/geounit.md",
            "Nondimensionalization" => "man/nondimensionalize.md",
            "Material Parameters" => "man/materialparameters.md",
            "Density" => "man/density.md",
            "Creep laws" => "man/creeplaws.md",
            "Elasticity" => "man/elasticity.md",
            "Plasticity" => "man/plasticity.md",
            "Heat Capacity" => "man/heatcapacity.md",
            "Conductivity" => "man/conductivity.md",
            "Latent heat" => "man/latentheat.md",
            "Radioactive heat" => "man/radioactiveheating.md",
            "Shear heating" => "man/shearheating.md",
            "Gravity" => "man/gravity.md",
            "Partial Melting" => "man/melting.md",
            "TAS classification" => "man/TASclassification.md",
            "Zircon Ages" => "man/zirconages.md",
            "Phase Diagrams" => "man/phasediagrams.md",
            "Seismic Velocity" => "man/seismicvelocity.md",
        ],
        "Plotting" => "man/plotting.md",
        "List of functions" => "man/listfunctions.md",
        "Contributing" => "man/contributing.md",
    ],
)

deploydocs(; repo="github.com/JuliaGeodynamics/GeoParams.jl.git", devbranch="main")
=======
using Documenter, GeoParams, Plots
push!(LOAD_PATH, "../src/")

@info "Making documentation..."
makedocs(;
    sitename="GeoParams.jl",
    authors="Boris Kaus and contributors",
    modules=[GeoParams],
    format=Documenter.HTML(; prettyurls=get(ENV, "CI", nothing) == "true"), # easier local build
    pages=[
        "Home" => "index.md",
        "User Guide" => Any[
            "GeoUnit" => "man/geounit.md",
            "Nondimensionalization" => "man/nondimensionalize.md",
            "Material Parameters" => "man/materialparameters.md",
            "Density" => "man/density.md",
            "Creep laws" => "man/creeplaws.md",
            "Elasticity" => "man/elasticity.md",
            "Plasticity" => "man/plasticity.md",
            "Heat Capacity" => "man/heatcapacity.md",
            "Conductivity" => "man/conductivity.md",
            "Latent heat" => "man/latentheat.md",
            "Radioactive heat" => "man/radioactiveheating.md",
            "Shear heating" => "man/shearheating.md",
            "Gravity" => "man/gravity.md",
            "Partial Melting" => "man/melting.md",
            "TAS classification" => "man/TASclassification.md",
            "Zircon Ages" => "man/zirconages.md",
            "Phase Diagrams" => "man/phasediagrams.md",
            "Seismic Velocity" => "man/seismicvelocity.md",
            "1D Strength Envelope" => "man/strengthenvelope.md"
        ],
        "Plotting" => "man/plotting.md",
        "List of functions" => "man/listfunctions.md",
        "Contributing" => "man/contributing.md",
    ],
)

deploydocs(; repo="github.com/JuliaGeodynamics/GeoParams.jl.git", devbranch="main")
>>>>>>> 83084f93
<|MERGE_RESOLUTION|>--- conflicted
+++ resolved
@@ -1,43 +1,3 @@
-<<<<<<< HEAD
-using Documenter, GeoParams, Plots
-push!(LOAD_PATH, "../src/")
-
-@info "Making documentation..."
-makedocs(;
-    sitename="GeoParams.jl",
-    authors="Boris Kaus and contributors",
-    modules=[GeoParams],
-    format=Documenter.HTML(; prettyurls=get(ENV, "CI", nothing) == "true"), # easier local build
-    pages=[
-        "Home" => "index.md",
-        "User Guide" => Any[
-            "GeoUnit" => "man/geounit.md",
-            "Nondimensionalization" => "man/nondimensionalize.md",
-            "Material Parameters" => "man/materialparameters.md",
-            "Density" => "man/density.md",
-            "Creep laws" => "man/creeplaws.md",
-            "Elasticity" => "man/elasticity.md",
-            "Plasticity" => "man/plasticity.md",
-            "Heat Capacity" => "man/heatcapacity.md",
-            "Conductivity" => "man/conductivity.md",
-            "Latent heat" => "man/latentheat.md",
-            "Radioactive heat" => "man/radioactiveheating.md",
-            "Shear heating" => "man/shearheating.md",
-            "Gravity" => "man/gravity.md",
-            "Partial Melting" => "man/melting.md",
-            "TAS classification" => "man/TASclassification.md",
-            "Zircon Ages" => "man/zirconages.md",
-            "Phase Diagrams" => "man/phasediagrams.md",
-            "Seismic Velocity" => "man/seismicvelocity.md",
-        ],
-        "Plotting" => "man/plotting.md",
-        "List of functions" => "man/listfunctions.md",
-        "Contributing" => "man/contributing.md",
-    ],
-)
-
-deploydocs(; repo="github.com/JuliaGeodynamics/GeoParams.jl.git", devbranch="main")
-=======
 using Documenter, GeoParams, Plots
 push!(LOAD_PATH, "../src/")
 
@@ -76,5 +36,4 @@
     ],
 )
 
-deploydocs(; repo="github.com/JuliaGeodynamics/GeoParams.jl.git", devbranch="main")
->>>>>>> 83084f93
+deploydocs(; repo="github.com/JuliaGeodynamics/GeoParams.jl.git", devbranch="main")