name = "GeoParams"
uuid = "e018b62d-d9de-4a26-8697-af89c310ae38"
authors = ["Boris Kaus <kaus@uni-mainz.de>, Albert De Montserrat <albertdemontserratnavarro@erdw.ethz.ch>"]
version = "0.3.8"

[deps]
BibTeX = "7b0aa2c9-049f-5cec-894a-2b6b781bb25e"
DelimitedFiles = "8bb1440f-4735-579b-a4ab-409b98df4dab"
Interpolations = "a98d9a8b-a2ab-59e6-89dd-64a1c18fca59"
KernelDensitySJ = "49dc5b4e-6806-4504-b2cc-a81764e7a38b"
LaTeXStrings = "b964fa9f-0449-5b57-a5c2-d3ea65f4040f"
Loess = "4345ca2d-374a-55d4-8d30-97f9976e7612"
Parameters = "d96e819e-fc66-5662-9728-84c9c7592b0a"
Plots = "91a5bcdd-55d7-5caf-9e0b-520d859cae80"
Requires = "ae029012-a4dd-5104-9daa-d747884805df"
Setfield = "efcf1570-3423-57d1-acb7-fd33fddbac46"
Statistics = "10745b16-79ce-11e8-11f9-7d13ad32a3b2"
StatsBase = "2913bbd2-ae8a-5f71-8c99-4fb6c76f3a91"
UnPack = "3a884ed6-31ef-47d7-9d2a-63182c4928ed"
Unitful = "1986cc42-f94f-5a68-af5c-568840ba703d"

[compat]
BibTeX = "0.1.0"
Interpolations = "0.13"
<<<<<<< HEAD
KernelDensitySJ = "0.2.0"
=======
>>>>>>> 5f18e1f3
LaTeXStrings = "1.2.1"
Loess = "0.5"
Parameters = "0.12" 
KernelDensitySJ = "0.2"
Requires = "1.0 - 1.3"
Setfield = "0.8 - 0.8"
StatsBase = "0.33"
UnPack = "1.0"
Unitful = "1.8 - 1.12"
julia = "1.6"

[extras]
Plots = "91a5bcdd-55d7-5caf-9e0b-520d859cae80"<|MERGE_RESOLUTION|>--- conflicted
+++ resolved
@@ -22,10 +22,7 @@
 [compat]
 BibTeX = "0.1.0"
 Interpolations = "0.13"
-<<<<<<< HEAD
 KernelDensitySJ = "0.2.0"
-=======
->>>>>>> 5f18e1f3
 LaTeXStrings = "1.2.1"
 Loess = "0.5"
 Parameters = "0.12" 
