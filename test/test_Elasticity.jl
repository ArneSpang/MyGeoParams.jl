--- conflicted
+++ resolved
@@ -16,7 +16,6 @@
     p_nd = nondimensionalize(p_nd, CharUnits_GEO)
     @test p_nd.G.val ≈ 5000.0
 
-<<<<<<< HEAD
     p=SetConstantElasticity(Kb=5e10, ν=0.43)
     @test Value(p.E) ≈ 2.1e10Pa
 
@@ -47,23 +46,6 @@
     @test τII_array[1] ≈  2e7
     
     #=
-=======
-    # Compute with dimensional units
-    τII = 20e6
-    τII_old = 15e6
-    dt = 1e6
-    args = (τII=τII, τII_old=τII_old, dt=dt)
-    @test compute_elastic_shear_strainrate(p, args) ≈ 5.0e-11  # compute
-
-    # Test with arrays
-    τII_old_array = ones(10) * 15e6
-    τII_array = ones(10) * 20e6
-    ε_el_array = similar(τII_array)
-    args = (τII=τII_array, τII_old=τII_old_array, dt=dt)
-    compute_elastic_shear_strainrate!(ε_el_array, p, args)
-    @test ε_el_array[1] ≈ 5.0e-11
-
->>>>>>> 516193b1
     # Check that it works if we give a phase array
     MatParam = (
         SetMaterialParams(; Name="Mantle", Phase=1, Elasticity=ConstantElasticity()),
@@ -81,21 +63,12 @@
     Phases[:, :, 20:end] .= 2
     Phases[:, :, 60:end] .= 2
 
-<<<<<<< HEAD
     τII      =  ones(size(Phases))*20e6;
     τII_old  =  ones(size(Phases))*15e6;
     ε_el = zero(τII);
     args = (τII_old=τII_old, dt=1e6);
     compute_εII!(ε_el, MatParam, Phases, τII, args)    # computation routine w/out P (not used in most heat capacity formulations)     
     @test maximum(ε_el[1,1,:]) ≈ 2.5e-10
-=======
-    τII = ones(size(Phases)) * 20e6
-    τII_old = ones(size(Phases)) * 15e6
-    ε_el = zero(τII)
-    args = (τII=τII, τII_old=τII_old, dt=1e6)
-    compute_elastic_shear_strainrate!(ε_el, MatParam, Phases, args)    # computation routine w/out P (not used in most heat capacity formulations)     
-    @test maximum(ε_el[1, 1, :]) ≈ 2.5e-10
->>>>>>> 516193b1
 
     # test if we provide phase ratios
     PhaseRatio = zeros(n, n, n, 3)
@@ -106,7 +79,6 @@
     end
 
     # Note; using PhaseRatio currently requires an array of timesteps - can probably be fixed to also allow scalars
-<<<<<<< HEAD
     dt_arr   =  ones(size(Phases))*1e6;     # needs to be an array of timesteps currently
     args = (τII=τII, τII_old=τII_old, dt=dt_arr);
     compute_εII!(ε_el, MatParam, PhaseRatio, args)  
@@ -119,22 +91,6 @@
     num_alloc = @allocated compute_εII!(ε_el, MatParam, PhaseRatio, args)  
     @test maximum(ε_el[1,1,:]) ≈ 2.5e-10
     @test num_alloc <= 32
-=======
-    dt_arr = ones(size(Phases)) * 1e6     # needs to be an array of timesteps currently
-    args = (τII=τII, τII_old=τII_old, dt=dt_arr)
-    compute_elastic_shear_strainrate!(ε_el, MatParam, PhaseRatio, args)
-    @test maximum(ε_el[1, 1, :]) ≈ 2.5e-10
-
-    args1 = (τII=τII, τII_old=τII_old, dt=1e6)
-    compute_elastic_shear_strainrate!(ε_el, MatParam, PhaseRatio, args1)
-    @test maximum(ε_el[1, 1, :]) ≈ 2.5e-10
-
-    num_alloc = @allocated compute_elastic_shear_strainrate!(
-        ε_el, MatParam, PhaseRatio, args
-    )
-    @test maximum(ε_el[1, 1, :]) ≈ 2.5e-10
-    # @test num_alloc <= 32
->>>>>>> 516193b1
 
     # -----------------------
 =#
