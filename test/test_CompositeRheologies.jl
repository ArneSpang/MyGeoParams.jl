using Test
using GeoParams

@testset "CompositeRheologies" begin

    # Diffusion & dislocation creep in series
    pp = SetDiffusionCreep("Dry Anorthite | Rybacki et al. (2006)")
    pp1 = SetDislocationCreep("Dry Anorthite | Rybacki et al. (2006)")
    v = (pp, pp1)
    args = (T=900.0, d=100e-6)
    εII = 1e-15

    
    τII = compute_τII(v, εII, args)
    @test τII ≈ 8.892678156850036e8
    η = τII / (2εII)

    # Combined creeplaws
    v1 = CompositeRheology(pp,pp1)
    τII = compute_τII(v, εII, args) # Same computation as 
    @test τII ≈ 8.892678156850036e8

    # Same with arrays:    
    εII_array = ones(10) * 1e-5
    τII_array = similar(εII_array)
    compute_τII!(τII_array, v, εII_array, args)
    @test τII_array[1] ≈ 1.918028581543394e12

    # compute strainrate given stress  [not working yet!]
    # εII1  = compute_εII(v,τII, args) 

    # Add elasticity in the mix
    el = ConstantElasticity()
    v = (pp, pp1, el)
    dt_maxwell = η / NumValue(el.G)
    args = (T=900.0, d=100e-6, τII_old=0.0, dt=dt_maxwell / 20)
    εII = 1e-15

    τII_vec = [0.0]
    t = [0.0]
    for i in 1:100
        τII = compute_τII(v, εII, args)
        args = merge(args, (; τII_old=τII))
        push!(τII_vec, τII)
        push!(t, i * args.dt)
    end
<<<<<<< HEAD
   # SecYear = 3600 * 24 * 365.25
    @test sum(τII_vec) ≈ 1.6950291132832108e10
    # @test sum(τII_vec) ≈ 7.840307351918251e10 # this was the original number


  
    # put the different rheological elements in a composite rheology structure
    pp0 = LinearViscous()
    pp1 = SetDiffusionCreep("Dry Anorthite | Rybacki et al. (2006)")
    pp2 = SetDislocationCreep("Dry Anorthite | Rybacki et al. (2006)")
    
    pp3 = ConstantElasticity()
    pp4 = DruckerPrager()

    # Check that constructing them works
    a = CompositeRheology( (pp0, pp1, pp2, pp3, Parallel(pp4, pp0, pp1),pp1, Parallel(pp4, pp0), pp1,pp2 ))   
    @test isa(a.rheology_chain[1], AbstractCreepLaw)

    b = CompositeRheology( (pp0, pp1, pp2, pp3, Parallel(pp4, pp3, Parallel( (pp1, pp0), pp2) ), pp1,pp2) )   
    @test isa(b.rheology_chain[3], AbstractCreepLaw)
    
    a=Parallel((pp1,pp2,pp3, Parallel(pp1,pp2),pp1, Parallel(pp1,(pp2, pp1))),pp2,(pp3,pp4))
    @show a

    # This is wrongly visualized:
    a=Parallel( (Parallel(pp4,pp1),pp3,pp0), pp1)


    # Perform computations for different complexites

    # Linear viscous
    v1  = (LinearViscous(η=1e21Pas), )
    v2  =  CompositeRheology(v1)

    args = (T=900.0, d=100e-6, τII_old=0.0)
    εII = 1e-15
    τII   = compute_τII(v1, εII, args)
    τII_2 = compute_τII(v2, εII, args)
    @test τII ≈ τII_2 ≈ 2*1e21*1e-15


    




=======
    SecYear = 3600 * 24 * 365.25
    @test sum(τII_vec) ≈ 7.840307351918251e10 # this was the original number
>>>>>>> 61f54933
end<|MERGE_RESOLUTION|>--- conflicted
+++ resolved
@@ -44,12 +44,9 @@
         push!(τII_vec, τII)
         push!(t, i * args.dt)
     end
-<<<<<<< HEAD
+    SecYear = 3600 * 24 * 365.25
+    @test sum(τII_vec) ≈ 7.840307351918251e10 # this was the original number
    # SecYear = 3600 * 24 * 365.25
-    @test sum(τII_vec) ≈ 1.6950291132832108e10
-    # @test sum(τII_vec) ≈ 7.840307351918251e10 # this was the original number
-
-
   
     # put the different rheological elements in a composite rheology structure
     pp0 = LinearViscous()
@@ -91,8 +88,4 @@
 
 
 
-=======
-    SecYear = 3600 * 24 * 365.25
-    @test sum(τII_vec) ≈ 7.840307351918251e10 # this was the original number
->>>>>>> 61f54933
 end